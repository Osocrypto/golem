--- conflicted
+++ resolved
@@ -8,22 +8,10 @@
 tasks and compute nodes that perform computations (in the actual implementation nodes may switch
 between both roles).
 
-<<<<<<< HEAD
-## Running Golem Network Renderer (GNR) in Ubuntu 15.04
-
-### Installing Dependencies:
-
-* Run pip install -r requirements.txt
-* Qt4 bindings for Python: `sudo apt-get install python-qt4`
-* Twisted Qt4 integration: `sudo apt-get install python-qt4reactor`
-* OpenEXR bindings for Python: download and unpack http://excamera.com/files/OpenEXR-1.2.0.tar.gz, then use `setup.py` inside
-* ...
-=======
 ## Installing and testing 
 
 Follow the installation instruction from 
 [here](https://github.com/imapp-pl/golem/wiki/Installation#runing-from-the-source).
->>>>>>> db97d536
  
 Than run 
 
