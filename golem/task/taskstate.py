--- conflicted
+++ resolved
@@ -1,116 +1,106 @@
-import collections
-
-from golem.core.common import to_unicode
-
-
-class TaskState(object):
-    def __init__(self):
-        self.status = TaskStatus.notStarted
-        self.progress = 0.0
-        self.remaining_time = 0
-        self.elapsed_time = 0
-        self.time_started = 0
-        self.payment_booked = False
-        self.payment_settled = False
-        self.outputs = []
-        self.total_subtasks = 0
-        self.subtask_states = {}
-
-        self.extra_data = {}
-
-    def __repr__(self):
-        return '<TaskStatus: %r %.2f>' % (self.status, self.progress)
-
-    def to_dictionary(self):
-        return {
-            'time_started': self.time_started,
-            'time_remaining': self.remaining_time,
-            'status': to_unicode(self.status)
-        }
-
-
-class ComputerState(object):
-    def __init__(self):
-        self.node_id = ""
-        self.eth_account = ""
-        self.performance = 0
-        self.ip_address = ""
-        self.port = 0
-        self.node_name = ""
-        self.price = 0
-
-
-class SubtaskState(object):
-    def __init__(self):
-        self.subtask_definition = ""
-        self.subtask_id = ""
-        self.subtask_progress = 0.0
-        self.time_started = 0
-        self.deadline = 0
-        self.extra_data = {}
-        self.subtask_rem_time = 0
-        self.subtask_status = ""
-        self.value = 0
-        self.stdout = ""
-        self.stderr = ""
-        self.results = []
-        self.computation_time = 0
-
-        self.computer = ComputerState()
-
-    def to_dictionary(self):
-        return {
-            'subtask_id': to_unicode(self.subtask_id),
-            'node_name': to_unicode(self.computer.node_name),
-            'node_id': to_unicode(self.computer.node_id),
-            'node_performance': to_unicode(self.computer.performance),
-            'node_ip_address': to_unicode(self.computer.ip_address),
-            'node_port': self.computer.port,
-            'status': to_unicode(self.subtask_status),
-            'progress': self.subtask_progress,
-            'time_started': self.time_started,
-            'time_remaining': self.subtask_rem_time,
-            'results': [to_unicode(r) for r in self.results],
-            'stderr': to_unicode(self.stderr),
-<<<<<<< HEAD
-            'stdout': to_unicode(self.stdout)
-=======
-            'stdout': to_unicode(self.stdout),
-            'description': self.subtask_definition,
->>>>>>> 4f960048
-        }
-
-
-class TaskStatus(object):
-    notStarted = "Not started"
-    sending = "Sending"
-    waiting = "Waiting"
-    starting = "Starting"
-    computing = "Computing"
-    finished = "Finished"
-    aborted = "Aborted"
-    timeout = "Timeout"
-<<<<<<< HEAD
-=======
-    paused = "Paused"
->>>>>>> 4f960048
-    restarted = "Restart"
-
-
-class SubtaskStatus(object):
-    starting = "Starting"
-    downloading = "Downloading"
-    resent = "Failed - Resent"
-    finished = "Finished"
-    failure = "Failure"
-    restarted = "Restart"
-
-    @classmethod
-    def is_computed(cls, status):
-        return status in [cls.starting, cls.downloading]
-
-
-class TaskTestStatus(object):
-    started = 'Started'
-    success = 'Success'
-    error = 'Error'
+from golem.core.common import to_unicode
+
+
+class TaskState(object):
+    def __init__(self):
+        self.status = TaskStatus.notStarted
+        self.progress = 0.0
+        self.remaining_time = 0
+        self.elapsed_time = 0
+        self.time_started = 0
+        self.payment_booked = False
+        self.payment_settled = False
+        self.outputs = []
+        self.total_subtasks = 0
+        self.subtask_states = {}
+
+        self.extra_data = {}
+
+    def __repr__(self):
+        return '<TaskStatus: %r %.2f>' % (self.status, self.progress)
+
+    def to_dictionary(self):
+        return {
+            'time_started': self.time_started,
+            'time_remaining': self.remaining_time,
+            'status': to_unicode(self.status)
+        }
+
+
+class ComputerState(object):
+    def __init__(self):
+        self.node_id = ""
+        self.eth_account = ""
+        self.performance = 0
+        self.ip_address = ""
+        self.port = 0
+        self.node_name = ""
+        self.price = 0
+
+
+class SubtaskState(object):
+    def __init__(self):
+        self.subtask_definition = ""
+        self.subtask_id = ""
+        self.subtask_progress = 0.0
+        self.time_started = 0
+        self.deadline = 0
+        self.extra_data = {}
+        self.subtask_rem_time = 0
+        self.subtask_status = ""
+        self.value = 0
+        self.stdout = ""
+        self.stderr = ""
+        self.results = []
+        self.computation_time = 0
+
+        self.computer = ComputerState()
+
+    def to_dictionary(self):
+        return {
+            'subtask_id': to_unicode(self.subtask_id),
+            'node_name': to_unicode(self.computer.node_name),
+            'node_id': to_unicode(self.computer.node_id),
+            'node_performance': to_unicode(self.computer.performance),
+            'node_ip_address': to_unicode(self.computer.ip_address),
+            'node_port': self.computer.port,
+            'status': to_unicode(self.subtask_status),
+            'progress': self.subtask_progress,
+            'time_started': self.time_started,
+            'time_remaining': self.subtask_rem_time,
+            'results': [to_unicode(r) for r in self.results],
+            'stderr': to_unicode(self.stderr),
+            'stdout': to_unicode(self.stdout),
+            'description': self.subtask_definition,
+        }
+
+
+class TaskStatus(object):
+    notStarted = "Not started"
+    sending = "Sending"
+    waiting = "Waiting"
+    starting = "Starting"
+    computing = "Computing"
+    finished = "Finished"
+    aborted = "Aborted"
+    timeout = "Timeout"
+    restarted = "Restart"
+
+
+class SubtaskStatus(object):
+    starting = "Starting"
+    downloading = "Downloading"
+    resent = "Failed - Resent"
+    finished = "Finished"
+    failure = "Failure"
+    restarted = "Restart"
+
+    @classmethod
+    def is_computed(cls, status):
+        return status in [cls.starting, cls.downloading]
+
+
+class TaskTestStatus(object):
+    started = 'Started'
+    success = 'Success'
+    error = 'Error'