--- conflicted
+++ resolved
@@ -39,15 +39,9 @@
         self.assertIsInstance(customizer, NewTaskDialogCustomizer)
 
         definition = RenderingTaskDefinition()
-<<<<<<< HEAD
         renderer = BlenderTaskTypeInfo(Mock(), Mock())
         assert renderer.name == "Blender"
         assert renderer.options is not None
-=======
-        renderer = RendererInfo("Blender", RendererDefaults(), Mock(), Mock(), Mock(), Mock())
-        self.assertEqual(renderer.name, "Blender")
-        self.assertIsNotNone(renderer.options)
->>>>>>> 78a4429f
         definition.task_type = renderer.name
         definition.options = Mock()
         definition.options.use_frames = False
@@ -78,14 +72,7 @@
 
         options = GNROptions()
         customizer.set_options(options)
-<<<<<<< HEAD
         assert customizer.logic.options == options
-=======
-        self.assertEqual(customizer.logic.options, options)
-        self.assertEqual(customizer.get_options(), options)
-        self.assertIsInstance(customizer.get_options(), GNROptions)
->>>>>>> 78a4429f
-
 
         customizer._NewTaskDialogCustomizer__test_task_button_clicked()
         customizer.test_task_computation_finished(True, 103139)
