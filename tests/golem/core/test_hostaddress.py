import unittest
from golem.core.hostaddress import get_host_address, ip_address_private, ip_network_contains, ip_networks


class TestHostAddress(unittest.TestCase):
    def testGetHostAddress(self):
        self.assertGreater(len(get_host_address('127.0.0.1')), 0)

    @unittest.skip("Find network testing framework")
    def testGetHostAddress2(self):
        self.assertEqual(get_host_address('10.30.100.100'), '10.30.10.216')
        self.assertEqual(get_host_address('10.30.10.217'), '10.30.10.216')

<<<<<<< HEAD
    @unittest.skip("Find network testing framework")
=======
>>>>>>> 4e25f207
    def testGetIPNetworks(self):
        ip_networks()
        ip_networks(use_ipv6=True)

    def testIpAddressPrivate(self):
        assert ip_address_private('::1')
        ipv6_private_pattern = 'fd{}::'
        for i in xrange(0, 256):
            assert ip_address_private(ipv6_private_pattern.format("%0.2X" % i))

        assert ip_address_private('10.0.0.0')
        assert ip_address_private('127.0.0.0')
        assert ip_address_private('172.16.0.0')
        assert ip_address_private('192.168.0.0')
        assert not ip_address_private('8.8.8.8')
        assert not ip_address_private('11.0.0.0')

    def testIpNetworkContains(self):
        addrs = [
            '10.0.0.1',
            '127.0.0.1',
            '172.16.0.1',
            '192.168.0.1',
            '8.8.8.8'
        ]
        nets = [
            (u'10.0.0.0', 8),
            (u'127.0.0.0', 8),
            (u'172.16.0.0', 12),
            (u'192.168.0.0', 16),
        ]

        assert ip_network_contains(nets[0][0], nets[0][1], addrs[0])
        assert ip_network_contains(nets[1][0], nets[1][1], addrs[1])
        assert ip_network_contains(nets[2][0], nets[2][1], addrs[2])
        assert ip_network_contains(nets[3][0], nets[3][1], addrs[3])

        assert not ip_network_contains(nets[0][0], nets[0][1], addrs[3])
        assert not ip_network_contains(nets[1][0], nets[1][1], addrs[2])
        assert not ip_network_contains(nets[2][0], nets[2][1], addrs[1])
        assert not ip_network_contains(nets[3][0], nets[3][1], addrs[0])

        assert not ip_network_contains(nets[0][0], nets[0][1], addrs[4])
        assert not ip_network_contains(nets[1][0], nets[1][1], addrs[4])
        assert not ip_network_contains(nets[2][0], nets[2][1], addrs[4])
        assert not ip_network_contains(nets[3][0], nets[3][1], addrs[4])
<|MERGE_RESOLUTION|>--- conflicted
+++ resolved
@@ -1,63 +1,59 @@
-import unittest
-from golem.core.hostaddress import get_host_address, ip_address_private, ip_network_contains, ip_networks
-
-
-class TestHostAddress(unittest.TestCase):
-    def testGetHostAddress(self):
-        self.assertGreater(len(get_host_address('127.0.0.1')), 0)
-
-    @unittest.skip("Find network testing framework")
-    def testGetHostAddress2(self):
-        self.assertEqual(get_host_address('10.30.100.100'), '10.30.10.216')
-        self.assertEqual(get_host_address('10.30.10.217'), '10.30.10.216')
-
-<<<<<<< HEAD
-    @unittest.skip("Find network testing framework")
-=======
->>>>>>> 4e25f207
-    def testGetIPNetworks(self):
-        ip_networks()
-        ip_networks(use_ipv6=True)
-
-    def testIpAddressPrivate(self):
-        assert ip_address_private('::1')
-        ipv6_private_pattern = 'fd{}::'
-        for i in xrange(0, 256):
-            assert ip_address_private(ipv6_private_pattern.format("%0.2X" % i))
-
-        assert ip_address_private('10.0.0.0')
-        assert ip_address_private('127.0.0.0')
-        assert ip_address_private('172.16.0.0')
-        assert ip_address_private('192.168.0.0')
-        assert not ip_address_private('8.8.8.8')
-        assert not ip_address_private('11.0.0.0')
-
-    def testIpNetworkContains(self):
-        addrs = [
-            '10.0.0.1',
-            '127.0.0.1',
-            '172.16.0.1',
-            '192.168.0.1',
-            '8.8.8.8'
-        ]
-        nets = [
-            (u'10.0.0.0', 8),
-            (u'127.0.0.0', 8),
-            (u'172.16.0.0', 12),
-            (u'192.168.0.0', 16),
-        ]
-
-        assert ip_network_contains(nets[0][0], nets[0][1], addrs[0])
-        assert ip_network_contains(nets[1][0], nets[1][1], addrs[1])
-        assert ip_network_contains(nets[2][0], nets[2][1], addrs[2])
-        assert ip_network_contains(nets[3][0], nets[3][1], addrs[3])
-
-        assert not ip_network_contains(nets[0][0], nets[0][1], addrs[3])
-        assert not ip_network_contains(nets[1][0], nets[1][1], addrs[2])
-        assert not ip_network_contains(nets[2][0], nets[2][1], addrs[1])
-        assert not ip_network_contains(nets[3][0], nets[3][1], addrs[0])
-
-        assert not ip_network_contains(nets[0][0], nets[0][1], addrs[4])
-        assert not ip_network_contains(nets[1][0], nets[1][1], addrs[4])
-        assert not ip_network_contains(nets[2][0], nets[2][1], addrs[4])
-        assert not ip_network_contains(nets[3][0], nets[3][1], addrs[4])
+import unittest
+from golem.core.hostaddress import get_host_address, ip_address_private, ip_network_contains, ip_networks
+
+
+class TestHostAddress(unittest.TestCase):
+    def testGetHostAddress(self):
+        self.assertGreater(len(get_host_address('127.0.0.1')), 0)
+
+    @unittest.skip("Find network testing framework")
+    def testGetHostAddress2(self):
+        self.assertEqual(get_host_address('10.30.100.100'), '10.30.10.216')
+        self.assertEqual(get_host_address('10.30.10.217'), '10.30.10.216')
+
+    def testGetIPNetworks(self):
+        ip_networks()
+        ip_networks(use_ipv6=True)
+
+    def testIpAddressPrivate(self):
+        assert ip_address_private('::1')
+        ipv6_private_pattern = 'fd{}::'
+        for i in xrange(0, 256):
+            assert ip_address_private(ipv6_private_pattern.format("%0.2X" % i))
+
+        assert ip_address_private('10.0.0.0')
+        assert ip_address_private('127.0.0.0')
+        assert ip_address_private('172.16.0.0')
+        assert ip_address_private('192.168.0.0')
+        assert not ip_address_private('8.8.8.8')
+        assert not ip_address_private('11.0.0.0')
+
+    def testIpNetworkContains(self):
+        addrs = [
+            '10.0.0.1',
+            '127.0.0.1',
+            '172.16.0.1',
+            '192.168.0.1',
+            '8.8.8.8'
+        ]
+        nets = [
+            (u'10.0.0.0', 8),
+            (u'127.0.0.0', 8),
+            (u'172.16.0.0', 12),
+            (u'192.168.0.0', 16),
+        ]
+
+        assert ip_network_contains(nets[0][0], nets[0][1], addrs[0])
+        assert ip_network_contains(nets[1][0], nets[1][1], addrs[1])
+        assert ip_network_contains(nets[2][0], nets[2][1], addrs[2])
+        assert ip_network_contains(nets[3][0], nets[3][1], addrs[3])
+
+        assert not ip_network_contains(nets[0][0], nets[0][1], addrs[3])
+        assert not ip_network_contains(nets[1][0], nets[1][1], addrs[2])
+        assert not ip_network_contains(nets[2][0], nets[2][1], addrs[1])
+        assert not ip_network_contains(nets[3][0], nets[3][1], addrs[0])
+
+        assert not ip_network_contains(nets[0][0], nets[0][1], addrs[4])
+        assert not ip_network_contains(nets[1][0], nets[1][1], addrs[4])
+        assert not ip_network_contains(nets[2][0], nets[2][1], addrs[4])
+        assert not ip_network_contains(nets[3][0], nets[3][1], addrs[4])