# -*- coding: utf-8 -*-

import os
import unittest
from unittest import TestCase

from mock import patch, ANY

from golem.core.common import to_unicode
from golem.core.common import HandleKeyError, HandleAttributeError, \
    config_logging, get_timestamp_utc, timestamp_to_datetime, \
    datetime_to_timestamp, timeout_to_deadline, deadline_to_timeout
from golem.testutils import PEP8MixIn
from golem.testutils import TempDirFixture


def handle_error(*args, **kwargs):
    return 6


class TestCommon(TestCase):
    def test_unicode(self):
        source = str("test string")
        result = to_unicode(source)
        assert result is source

        source = "\xd0\xd1\xd2\xd3"
        result = to_unicode(source)
        assert result is source

        source = "test string"
        result = to_unicode(source)
<<<<<<< HEAD
        assert type(result) is str
=======
        assert isinstance(result, str)
>>>>>>> 62ffde0e
        assert result == source

        source = None
        result = to_unicode(source)
        assert result is None


class TestHandleKeyError(TestCase):
    h = HandleKeyError(handle_error)

    @staticmethod
    def add_to_el_in_dict(dict_, el, num):
        dict_[el] += num

    @h
    def test_call_with_dec(self):
        d = {'bla': 3}
        assert self.add_to_el_in_dict(d, 'kwa', 3) == 6


class TestHandleAttibuteError(TestCase):
    h = HandleAttributeError(handle_error)

    @staticmethod
    def func(x):
        x.elem = 5

    @h
    def test_call_with_dec(self):
        assert self.func("Abc") == 6


class TestConfigLogging(TempDirFixture, PEP8MixIn):
    """ Test config logger """
    PEP8_FILES = [
        "loggingconfig.py",
        "golem/core/common.py",
    ]

    def test_config_logging(self):
        """Tests wether logging is properly configured"""
        datadir = os.path.join(self.path, "data_test")
        logsdir = os.path.join(datadir, "logs")

        suffix = "_tests"
        with patch('logging.config.dictConfig') as m_dconfig:
            config_logging(suffix, datadir=datadir)
            m_dconfig.assert_called_once_with(ANY)

            # test with a level
            m_dconfig.reset_mock()
            t_lvl = 'WARNING'
            config_logging(suffix, datadir=datadir,
                           loglevel=t_lvl)
            self.assertEqual(m_dconfig.call_args[0][0]['root']['level'], t_lvl)

            # test with wrong level
            m_dconfig.reset_mock()
            t_lvl = 'BANANAS'
            config_logging(suffix, datadir=datadir,
                           loglevel=t_lvl)
            self.assertNotEqual(m_dconfig.call_args[0][0]['root']['level'],
                                t_lvl)

        self.assertTrue(os.path.exists(logsdir))


class TestTimestamps(unittest.TestCase):

    def test_datetime_to_timestamp(self):
        ts = get_timestamp_utc()
        assert ts
        dt = timestamp_to_datetime(ts)
        assert round(datetime_to_timestamp(dt), 5) == round(ts, 5)

    def test_deadline_to_timeout(self):
        timeout = 10**10
        ts = timeout_to_deadline(timeout)
        new_timeout = deadline_to_timeout(ts)
        assert 0 < new_timeout <= timeout<|MERGE_RESOLUTION|>--- conflicted
+++ resolved
@@ -30,11 +30,7 @@
 
         source = "test string"
         result = to_unicode(source)
-<<<<<<< HEAD
-        assert type(result) is str
-=======
         assert isinstance(result, str)
->>>>>>> 62ffde0e
         assert result == source
 
         source = None
