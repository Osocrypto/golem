from copy import copy
import os
import time
import unittest
import uuid

from mock import Mock, MagicMock, patch
from twisted.internet.defer import Deferred

from golem.client import Client, ClientTaskComputerEventListener
from golem.clientconfigdescriptor import ClientConfigDescriptor
from golem.core.common import timestamp_to_datetime
from golem.core.deferred import sync_wait
from golem.core.keysauth import EllipticalKeysAuth
from golem.core.simpleserializer import DictSerializer
from golem.model import Payment, PaymentStatus, ExpectedIncome
from golem.network.p2p.node import Node
from golem.network.p2p.peersession import PeerSessionInfo
from golem.report import StatusPublisher
from golem.resource.dirmanager import DirManager
from golem.resource.resourceserver import ResourceServer
from golem.rpc.mapping.aliases import UI, Environment
from golem.task.taskbase import Task, TaskHeader, ResourceType
from golem.task.taskcomputer import TaskComputer
from golem.task.taskserver import TaskServer
from golem.task.taskstate import TaskState
from golem.tools.assertlogs import LogTestCase
from golem.tools.testdirfixture import TestDirFixture
from golem.tools.testwithdatabase import TestWithDatabase
from golem.tools.testwithreactor import TestWithReactor
from golem.utils import decode_hex, encode_hex


def mock_async_run(req, success, error):
    try:
        result = req.method(*req.args, **req.kwargs)
    # pylint: disable=broad-except
    except Exception as e:
        error(e)
    else:
        if success:
            success(result)


def random_hex_str() -> str:
    return str(uuid.uuid4()).replace('-', '')


class TestCreateClient(TestDirFixture):
    @patch('twisted.internet.reactor', create=True)
    def test_config_override_valid(self, *_):
        self.assertTrue(hasattr(ClientConfigDescriptor(), "node_address"))
        c = Client(
            datadir=self.path,
            node_address='1.0.0.0',
            transaction_system=False,
            connect_to_known_hosts=False,
            use_docker_machine_manager=False,
            use_monitor=False
        )
        self.assertEqual(c.config_desc.node_address, '1.0.0.0')
        c.quit()

    @patch('twisted.internet.reactor', create=True)
    def test_config_override_invalid(self, *_):
        """Test that Client() does not allow to override properties
        that are not in ClientConfigDescriptor.
        """
        self.assertFalse(hasattr(ClientConfigDescriptor(), "node_colour"))
        with self.assertRaises(AttributeError):
            Client(
                datadir=self.path,
                node_colour='magenta',
                transaction_system=False,
                connect_to_known_hosts=False,
                use_docker_machine_manager=False,
                use_monitor=False
            )


@patch('signal.signal')
@patch('golem.network.p2p.node.Node.collect_network_info')
class TestClient(TestWithDatabase, TestWithReactor):
    # FIXME: if we someday decide to run parallel tests,
    # this may completely break
    # pylint: disable=attribute-defined-outside-init

    def tearDown(self):
        if hasattr(self, 'client'):
            self.client.quit()

    def test_get_payments(self, *_):
        self.client = Client(
            datadir=self.path,
            transaction_system=True,
            connect_to_known_hosts=False,
            use_docker_machine_manager=False,
            use_monitor=False
        )

        n = 9
        payments = [
            Payment(
                subtask=uuid.uuid4(),
                status=PaymentStatus.awaiting,
                payee=decode_hex(random_hex_str()),
                value=i * 10**18,
                created_date=timestamp_to_datetime(i).replace(tzinfo=None),
                modified_date=timestamp_to_datetime(i).replace(tzinfo=None)
            ) for i in range(n + 1)
        ]

        db = Mock()
        db.get_newest_payment.return_value = reversed(payments)

        self.client.transaction_system.payments_keeper.db = db
        received_payments = self.client.get_payments_list()

        self.assertEqual(len(received_payments), len(payments))

        for i in range(len(payments)):
            self.assertEqual(
                received_payments[i]['subtask'], str(payments[n - i].subtask)
            )
            self.assertEqual(
                received_payments[i]['status'], payments[n - i].status.name
            )
            self.assertEqual(
                received_payments[i]['payee'],
                encode_hex(payments[n - i].payee)
            )
            self.assertEqual(
                received_payments[i]['value'], str(payments[n - i].value)
            )

    def test_get_incomes(self, *_):
        self.client = Client(
            datadir=self.path,
            transaction_system=True,
            connect_to_known_hosts=False,
            use_docker_machine_manager=False,
            use_monitor=False
        )

        n = 9
        incomes = [
            ExpectedIncome(
                sender_node=random_hex_str(),
                sender_node_details=Node(),
                task=random_hex_str(),
                subtask=random_hex_str(),
                value=i * 10**18,
                created_date=timestamp_to_datetime(i).replace(tzinfo=None),
                modified_date=timestamp_to_datetime(i).replace(tzinfo=None)
            ) for i in range(n + 1)
        ]

        for income in incomes:
            income.save()

        received_incomes = self.client.get_incomes_list()
        self.assertEqual(len(received_incomes), len(incomes))

        for i in range(len(incomes)):
            self.assertEqual(
                received_incomes[i]['subtask'], str(incomes[n - i].subtask)
            )
            self.assertEqual(
                received_incomes[i]['status'],
                str(PaymentStatus.awaiting.name)
            )
            self.assertEqual(
                received_incomes[i]['payer'], str(incomes[n - i].sender_node)
            )
            self.assertEqual(
                received_incomes[i]['value'], str(incomes[n - i].value)
            )

    def test_payment_address(self, *_):
        self.client = Client(
            datadir=self.path,
            transaction_system=True,
            connect_to_known_hosts=False,
            use_docker_machine_manager=False,
            use_monitor=False
        )

        payment_address = self.client.get_payment_address()
        self.assertIsInstance(payment_address, str)
        self.assertTrue(len(payment_address) > 0)

    @patch(
        'golem.transactions.ethereum.ethereumtransactionsystem.'
        'EthereumTransactionSystem.sync'
    )
    def test_sync(self, *_):
        self.client = Client(
            datadir=self.path,
            transaction_system=True,
            connect_to_known_hosts=False,
            use_docker_machine_manager=False,
            use_monitor=False
        )
        self.client.sync()
        # TODO: assertTrue when re-enabled
        self.assertFalse(self.client.transaction_system.sync.called)

    def test_remove_resources(self, *_):
        self.client = Client(
            datadir=self.path,
            transaction_system=False,
            connect_to_known_hosts=False,
            use_docker_machine_manager=False,
            use_monitor=False
        )

        def unique_dir():
            d = os.path.join(self.path, str(uuid.uuid4()))
            if not os.path.exists(d):
                os.makedirs(d)
            return d

        c = self.client
        c.task_server = Mock()
        c.task_server.get_task_computer_root.return_value = unique_dir()
        c.task_server.task_manager.get_task_manager_root.return_value = \
            unique_dir()

        c.resource_server = Mock()
        c.resource_server.get_distributed_resource_root.return_value = \
            unique_dir()

        d = c.get_computed_files_dir()
        self.assertIn(self.path, d)
        self.additional_dir_content([3], d)
        c.remove_computed_files()
        self.assertEqual(os.listdir(d), [])

        d = c.get_distributed_files_dir()
        self.assertIn(self.path, os.path.normpath(d))  # normpath for mingw
        self.additional_dir_content([3], d)
        c.remove_distributed_files()
        self.assertEqual(os.listdir(d), [])

        d = c.get_received_files_dir()
        self.assertIn(self.path, d)
        self.additional_dir_content([3], d)
        c.remove_received_files()
        self.assertEqual(os.listdir(d), [])

    def test_datadir_lock(self, *_):
        # Let's use non existing dir as datadir here to check how the Client
        # is able to cope with that.
        datadir = os.path.join(self.path, "non-existing-dir")
        self.client = Client(
            datadir=datadir,
            transaction_system=False,
            connect_to_known_hosts=False,
            use_docker_machine_manager=False,
            use_monitor=False
        )

        self.assertEqual(self.client.config_desc.node_address, '')
        with self.assertRaises(IOError):
            Client(datadir=datadir)

    def test_metadata(self, *_):
        self.client = Client(
            datadir=self.path,
            transaction_system=False,
            connect_to_known_hosts=False,
            use_docker_machine_manager=False,
            use_monitor=False
        )

        meta = self.client.get_metadata()
        self.assertIsNotNone(meta)
        self.assertEqual(meta, dict())

    @unittest.skip('IPFS metadata is currently disabled')
    def test_interpret_metadata(self, *_):
        from golem.network.ipfs.daemon_manager import IPFSDaemonManager
        from golem.network.p2p.p2pservice import P2PService

        self.client = Client(
            datadir=self.path,
            transaction_system=False,
            connect_to_known_hosts=False,
            use_docker_machine_manager=False
        )

        self.client.p2pservice = P2PService(
            MagicMock(), self.client.config_desc, self.client.keys_auth
        )
        self.client.ipfs_manager = IPFSDaemonManager()
        meta = self.client.get_metadata()
        assert meta and meta['ipfs']

        ip = '127.0.0.1'
        port = 40102

        node = MagicMock()
        node.prv_addr = ip
        node.prv_port = port

        self.client.interpret_metadata(meta, ip, port, node)

    def test_get_status(self, *_):
        self.client = Client(
            datadir=self.path,
            transaction_system=False,
            connect_to_known_hosts=False,
            use_docker_machine_manager=False,
            use_monitor=False
        )
        c = self.client
        c.task_server = MagicMock()
        c.task_server.task_computer.get_progresses.return_value = {}
        c.p2pservice = MagicMock()
        c.p2pservice.get_peers.return_value = ["ABC", "DEF"]
        c.transaction_system = MagicMock()
        status = c.get_status()
        self.assertIn("Waiting for tasks", status)
        self.assertIn("Active peers in network: 2", status)
        mock1 = MagicMock()
        mock1.get_progress.return_value = 0.25
        mock2 = MagicMock()
        mock2.get_progress.return_value = 0.33
        c.task_server.task_computer.get_progresses.return_value = \
            {"id1": mock1, "id2": mock2}
        c.p2pservice.get_peers.return_value = []
        status = c.get_status()
        self.assertIn("Computing 2 subtask(s)", status)
        self.assertIn("id1 (25.0%)", status)
        self.assertIn("id2 (33.0%)", status)
        self.assertIn("Active peers in network: 0", status)
        c.config_desc.accept_tasks = 0
        status = c.get_status()
        self.assertIn("Computing 2 subtask(s)", status)
        c.task_server.task_computer.get_progresses.return_value = {}
        status = c.get_status()
        self.assertIn("Not accepting tasks", status)

    def test_quit(self, *_):
        self.client = Client(datadir=self.path)
        self.client.db = None
        self.client.quit()

    def test_collect_gossip(self, *_):
        self.client = Client(
            datadir=self.path,
            transaction_system=False,
            connect_to_known_hosts=False,
            use_docker_machine_manager=False,
            use_monitor=False
        )
        self.client.start_network()
        self.client.collect_gossip()

    @patch('golem.client.log')
    def test_do_work(self, log, *_):
        # FIXME: Pylint has real problems here
        # https://github.com/PyCQA/pylint/issues/1643
        # https://github.com/PyCQA/pylint/issues/1645
        # pylint: disable=no-member
        self.client = Client(
            datadir=self.path,
            transaction_system=False,
            connect_to_known_hosts=False,
            use_docker_machine_manager=False,
            use_monitor=False
        )

        c = self.client
        c.sync = Mock()
        c.p2pservice = Mock()
        c.task_server = Mock()
        c.resource_server = Mock()
        c.ranking = Mock()
        c.check_payments = Mock()

        # Test if method exits if p2pservice is not present
        c.p2pservice = None
        c.config_desc.send_pings = False
        c._Client__do_work()

        assert not log.exception.called
        assert not c.check_payments.called

        # Test calls with p2pservice
        c.p2pservice = Mock()
        c.p2pservice.peers = {str(uuid.uuid4()): Mock()}

        c._Client__do_work()

        assert not c.p2pservice.ping_peers.called
        assert not log.exception.called
        assert c.p2pservice.sync_network.called
        assert c.task_server.sync_network.called
        assert c.resource_server.sync_network.called
        assert c.ranking.sync_network.called
        assert c.check_payments.called

        # Enable pings
        c.config_desc.send_pings = True

        # Make methods throw exceptions
        def raise_exc():
            raise Exception('Test exception')

        c.p2pservice.sync_network = raise_exc
        c.task_server.sync_network = raise_exc
        c.resource_server.sync_network = raise_exc
        c.ranking.sync_network = raise_exc
        c.check_payments = raise_exc

        # FIXME: Pylint doesn't handle mangled members well:
        # https://github.com/PyCQA/pylint/issues/1643
        c._Client__do_work()  # pylint: disable=no-member

        assert c.p2pservice.ping_peers.called
        assert log.exception.call_count == 5

    @patch('golem.client.log')
    @patch('golem.client.dispatcher.send')
    def test_publish_events(self, send, log, *_):
        self.client = Client(
            datadir=self.path,
            transaction_system=False,
            connect_to_known_hosts=False,
            use_docker_machine_manager=False,
            use_monitor=False
        )
        c = self.client

        def get_balance(*_):
            d = Deferred()
            d.callback((1, 2, 3))
            return d

        c.task_server = Mock()
        c.task_server.task_sessions = {str(uuid.uuid4()): Mock()}

        c.task_server.task_computer = TaskComputer.__new__(TaskComputer)
        c.task_server.task_computer.current_computations = []
        c.task_server.task_computer.stats = dict()

        c.get_balance = get_balance
        c.get_task_count = lambda *_: 0
        c.get_supported_task_count = lambda *_: 0
        c.connection_status = lambda *_: 'test'

        c.config_desc.node_snapshot_interval = 1
        c.config_desc.network_check_interval = 1

        c._publish = Mock()

        past_time = time.time() - 10**10
        future_time = time.time() + 10**10

        c.last_nss_time = future_time
        c.last_net_check_time = future_time
        c.last_balance_time = future_time
        c.last_tasks_time = future_time

        # FIXME: Pylint doesn't handle mangled members well:
        # https://github.com/PyCQA/pylint/issues/1643
        c._Client__publish_events()  # pylint: disable=no-member

        assert not send.called
        assert not log.debug.called
        assert not c._publish.called

        c.last_nss_time = past_time
        c.last_net_check_time = past_time
        c.last_balance_time = past_time
        c.last_tasks_time = past_time

        # FIXME: Pylint doesn't handle mangled members well:
        # https://github.com/PyCQA/pylint/issues/1643
        c._Client__publish_events()  # pylint: disable=no-member

        assert not log.debug.called
        assert send.call_count == 2
        assert c._publish.call_count == 3

        def raise_exc(*_):
            raise Exception('Test exception')

        c.get_balance = raise_exc
        c._publish = Mock()
        send.call_count = 0

        c.last_nss_time = past_time
        c.last_net_check_time = past_time
        c.last_balance_time = past_time
        c.last_tasks_time = past_time

        # FIXME: Pylint doesn't handle mangled members well:
        # https://github.com/PyCQA/pylint/issues/1643
        c._Client__publish_events()  # pylint: disable=no-member

        assert log.debug.called
        assert send.call_count == 2
        assert c._publish.call_count == 2

    def test_activate_hw_preset(self, *_):
        self.client = Client(
            datadir=self.path,
            transaction_system=False,
            connect_to_known_hosts=False,
            use_docker_machine_manager=False,
            use_monitor=False
        )

        config = self.client.config_desc
        config.hardware_preset_name = 'non-existing'
        config.num_cores = 0
        config.max_memory_size = 0
        config.max_resource_size = 0

        self.client.activate_hw_preset('custom')

        assert config.hardware_preset_name == 'custom'
        assert config.num_cores > 0
        assert config.max_memory_size > 0
        assert config.max_resource_size > 0

    def test_restart_by_frame(self, *_):
        self.client = Client(
            datadir=self.path,
            transaction_system=False,
            connect_to_known_hosts=False,
            use_docker_machine_manager=False,
            use_monitor=False
        )

        self.client.task_server = Mock()
        self.client.restart_frame_subtasks('tid', 10)

        self.client.task_server.task_manager.restart_frame_subtasks.\
            assert_called_with('tid', 10)

    def test_presets(self, *_):
        Client.save_task_preset("Preset1", "TaskType1", "data1")
        Client.save_task_preset("Preset2", "TaskType1", "data2")
        Client.save_task_preset("Preset1", "TaskType2", "data3")
        Client.save_task_preset("Preset3", "TaskType2", "data4")
        presets = Client.get_task_presets("TaskType1")
        assert len(presets) == 2
        assert presets["Preset1"] == "data1"
        assert presets["Preset2"] == "data2"
        presets = Client.get_task_presets("TaskType2")
        assert len(presets) == 2
        assert presets["Preset1"] == "data3"
        assert presets["Preset3"] == "data4"
        Client.delete_task_preset("TaskType2", "Preset1")
        presets = Client.get_task_presets("TaskType1")
        assert len(presets) == 2
        assert presets["Preset1"] == "data1"
        presets = Client.get_task_presets("TaskType2")
        assert len(presets) == 1
        assert presets.get("Preset1") is None

    @patch('golem.client.SystemMonitor')
    @patch('golem.client.P2PService.connect_to_network')
    def test_start_stop(self, connect_to_network, *_):
        self.client = Client(
            datadir=self.path,
            transaction_system=False,
            connect_to_known_hosts=False,
            use_docker_machine_manager=False
        )

        deferred = Deferred()
        connect_to_network.side_effect = lambda *_: deferred.callback(True)

        self.client.start()
        sync_wait(deferred)

        p2p_disc = self.client.p2pservice.disconnect
        task_disc = self.client.task_server.disconnect

        self.client.p2pservice.disconnect = Mock()
        self.client.p2pservice.disconnect.side_effect = p2p_disc
        self.client.task_server.disconnect = Mock()
        self.client.task_server.disconnect.side_effect = task_disc

        self.client.stop()

        assert self.client.p2pservice.disconnect.called
        assert self.client.task_server.disconnect.called


@patch('signal.signal')
@patch('golem.network.p2p.node.Node.collect_network_info')
class TestClientRPCMethods(TestWithDatabase, LogTestCase):
    def setUp(self):
        super(TestClientRPCMethods, self).setUp()

        client = Client(
            datadir=self.path,
            transaction_system=False,
            connect_to_known_hosts=False,
            use_docker_machine_manager=False,
            use_monitor=False
        )

        client.sync = Mock()
        client.keys_auth = Mock()
        client.keys_auth.key_id = str(uuid.uuid4())
        client.p2pservice = Mock()
        client.p2pservice.peers = {}
        client.task_server = TaskServer(
            Node(),
            ClientConfigDescriptor(),
            Mock(),
            client,
            use_docker_machine_manager=False
        )
        client.monitor = Mock()

        self.client = client

    def tearDown(self):
        self.client.quit()

    def test_node(self, *_):
        c = self.client
        c.keys_auth = EllipticalKeysAuth(self.path)

        self.assertIsInstance(c.get_node(), dict)

        self.assertIsInstance(c.get_node_key(), str)
        self.assertIsNotNone(c.get_node_key())

        c.node.key = None

        self.assertNotIsInstance(c.get_node_key(), str)
        self.assertIsNone(c.get_node_key())

        self.assertIsInstance(c.get_public_key(), bytes)
        self.assertEqual(c.get_public_key(), c.keys_auth.public_key)

    def test_directories(self, *_):
        c = self.client

        c.resource_server = ResourceServer.__new__(ResourceServer)
        c.resource_server.dir_manager = c.task_server.task_computer.dir_manager

        self.assertIsInstance(c.get_datadir(), str)
        self.assertIsInstance(c.get_dir_manager(), DirManager)

        res_dirs = c.get_res_dirs()

        self.assertIsInstance(res_dirs, dict)
        self.assertTrue(len(res_dirs) == 3)

        for key, value in list(res_dirs.items()):
            self.assertIsInstance(key, str)
            self.assertIsInstance(value, str)
            self.assertTrue(self.path in value)

        res_dir_sizes = c.get_res_dirs_sizes()

        for key, value in list(res_dir_sizes.items()):
            self.assertIsInstance(key, str)
            self.assertIsInstance(value, str)
            self.assertTrue(key in res_dirs)

    def test_get_estimated_cost(self, *_):
        c = self.client
        assert c.get_estimated_cost(
            "task type",
            {"price": 150,
             "subtask_time": 2.5,
             "num_subtasks": 5}
        ) == 1875

    @patch('golem.client.async_run', side_effect=mock_async_run)
    def test_enqueue_new_task(self, *_):
        c = self.client

        c.resource_server = Mock()
        c.task_server.task_manager.start_task = Mock()
        c.task_server.task_manager.listen_address = '127.0.0.1'
        c.task_server.task_manager.listen_port = 40103
        c.keys_auth = Mock()
        c.keys_auth.key_id = str(uuid.uuid4())

        task = Mock()
        task.header.max_price = 1 * 10**18
        task.header.task_id = str(uuid.uuid4())

        c.enqueue_new_task(task)
        task.get_resources.assert_called_with(None, ResourceType.HASHES)

        c.resource_server.resource_manager.build_client_options \
            .assert_called_with(c.keys_auth.key_id)

        assert c.resource_server.add_task.called
        assert not c.task_server.task_manager.start_task.called

        deferred = Deferred()
        deferred.callback(True)
        c.task_server.task_manager.tasks.pop(task.header.task_id, None)

        c.resource_server.add_task.called = False
        c.resource_server.add_task.return_value = deferred

        c.enqueue_new_task(task)
        assert c.task_server.task_manager.start_task.called

    @patch('golem.client.async_run', side_effect=mock_async_run)
    def test_enqueue_new_task_dict(self, *_):
        t_dict = {
            'resources': [
                '/Users/user/Desktop/folder/texture.tex',
                '/Users/user/Desktop/folder/model.mesh',
                '/Users/user/Desktop/folder/stylized_levi.blend'
            ],
            'name': 'Golem Task 17:41:45 GMT+0200 (CEST)',
            'type': 'blender',
            'timeout': '09:25:00',
            'subtasks': '6',
            'subtask_timeout': '4:10:00',
            'bid': '0.000032',
            'options': {
                'resolution': [1920, 1080],
                'frames': '1-10',
                'format': 'EXR',
                'output_path': '/Users/user/Desktop/',
                'compositing': True,
            }
        }

        c = self.client
        c.resource_server = Mock()
        c.keys_auth = Mock()
        c.keys_auth.key_id = str(uuid.uuid4())
        c.task_server.task_manager.add_new_task = Mock()
        c.task_server.task_manager.start_task = Mock()

        task = c.enqueue_new_task(t_dict)
        assert isinstance(task, Task)
        assert task.header.task_id

        c.resource_server.resource_manager.build_client_options\
            .assert_called_with(c.keys_auth.key_id)
        assert c.resource_server.add_task.called
        assert c.task_server.task_manager.add_new_task.called
        assert not c.task_server.task_manager.start_task.called

        task_id = task.header.task_id
        c.task_server.task_manager.tasks[task_id] = task
        c.task_server.task_manager.tasks_states[task_id] = TaskState()
        frames = c.get_subtasks_frames(task_id)
        assert frames is not None

    @patch('golem.client.async_run')
    def test_get_balance(self, async_run, *_):
        c = self.client

        result = (None, None, None)

        deferred = Deferred()
        deferred.result = result
        deferred.called = True

        async_run.return_value = deferred

        c.transaction_system = Mock()
        c.transaction_system.get_balance.return_value = result

        balance = sync_wait(c.get_balance())
        assert balance == (None, None, None)

        result = (None, 1, None)
        deferred.result = result
        balance = sync_wait(c.get_balance())
        assert balance == (None, None, None)

        result = (1, 1, None)
        deferred.result = result
        balance = sync_wait(c.get_balance())
        assert balance == ("1", "1", "None")
        assert all(isinstance(entry, str) for entry in balance)

        c.transaction_system = None
        balance = sync_wait(c.get_balance())
        assert balance == (None, None, None)

    def test_run_benchmark(self, *_):
        from apps.blender.blenderenvironment import BlenderEnvironment
        from apps.blender.benchmark.benchmark import BlenderBenchmark
        from apps.lux.luxenvironment import LuxRenderEnvironment
<<<<<<< HEAD
        from apps.lux.benchmark.benchmark import LuxBenchmark

        benchmark_manager = self.client.task_server.benchmark_manager
        benchmark_manager.run_benchmark = Mock()
        benchmark_manager.run_benchmark.side_effect = lambda b, tb, e, c, ec: \
            c(True)
=======
        from apps.dummy.dummyenvironment import DummyTaskEnvironment

        task_computer = self.client.task_server.task_computer
        task_computer.run_blender_benchmark = Mock()
        task_computer.run_blender_benchmark.side_effect = lambda c, e: c(True)
        task_computer.run_lux_benchmark = Mock()
        task_computer.run_lux_benchmark.side_effect = lambda c, e: c(True)
        task_computer.run_dummytask_benchmark = Mock()
        task_computer.run_dummytask_benchmark.side_effect = lambda c, e: c(True)
>>>>>>> 2a189368

        with self.assertRaises(Exception):
            sync_wait(self.client.run_benchmark(str(uuid.uuid4())))

        sync_wait(self.client.run_benchmark(BlenderEnvironment.get_id()))

<<<<<<< HEAD
        assert benchmark_manager.run_benchmark.call_count == 1
        assert isinstance(benchmark_manager.run_benchmark.call_args[0][0],
                          BlenderBenchmark)

        sync_wait(self.client.run_benchmark(LuxRenderEnvironment.get_id()))

        assert benchmark_manager.run_benchmark.call_count == 2
        assert isinstance(benchmark_manager.run_benchmark.call_args[0][0],
                          LuxBenchmark)

    @patch("golem.task.benchmarkmanager.BenchmarkRunner")
    def test_run_benchmarks(self, br_mock, *_):
        benchmark_manager = self.client.task_server.benchmark_manager
        benchmark_manager.run_all_benchmarks()
        f = br_mock.call_args[0][2]  # get success callback
        f(1)
        assert br_mock.call_count == 2
=======
        assert task_computer.run_blender_benchmark.called
        assert not task_computer.run_lux_benchmark.called
        assert not task_computer.run_dummytask_benchmark.called

        task_computer.run_blender_benchmark.called = False
        task_computer.run_lux_benchmark.called = False

        sync_wait(self.client.run_benchmark(LuxRenderEnvironment.get_id()))

        assert not task_computer.run_blender_benchmark.called
        assert task_computer.run_lux_benchmark.called
        assert not task_computer.run_dummytask_benchmark.called

        task_computer.run_blender_benchmark.called = False
        task_computer.run_lux_benchmark.called = False

        sync_wait(self.client.run_benchmark(DummyTaskEnvironment.get_id()))

        assert not task_computer.run_blender_benchmark.called
        assert not task_computer.run_lux_benchmark.called
        assert task_computer.run_dummytask_benchmark.called

    def test_run_benchmarks(self, *_):
        task_computer = self.client.task_server.task_computer
        task_computer.run_lux_benchmark = Mock()
        task_computer.run_lux_benchmark.side_effect = lambda c: c(1)
        task_computer.run_blender_benchmark = Mock()
        task_computer.run_blender_benchmark.side_effect = lambda *_: 1
        task_computer.run_dummytask_benchmark = Mock()
        task_computer.run_dummytask_benchmark.side_effect = lambda c: c(1)

        task_computer.run_benchmarks()
        assert task_computer.run_lux_benchmark.called
        assert task_computer.run_blender_benchmark.called
        assert task_computer.run_dummytask_benchmark.called
>>>>>>> 2a189368

    def test_config_changed(self, *_):
        c = self.client

        c._publish = Mock()
        c.lock_config(True)
        c._publish.assert_called_with(UI.evt_lock_config, True)

        c._publish = Mock()
        c.config_changed()
        c._publish.assert_called_with(Environment.evt_opts_changed)

    def test_settings(self, *_):
        c = self.client

        new_node_name = str(uuid.uuid4())
        self.assertNotEqual(c.get_setting('node_name'), new_node_name)

        c.update_setting('node_name', new_node_name)
        self.assertEqual(c.get_setting('node_name'), new_node_name)
        self.assertEqual(c.get_settings()['node_name'], new_node_name)

        newer_node_name = str(uuid.uuid4())
        self.assertNotEqual(c.get_setting('node_name'), newer_node_name)

        settings = c.get_settings()
        settings['node_name'] = newer_node_name
        with self.assertRaises(KeyError):
            c.update_settings(settings)

        del settings['py/object']
        c.update_settings(settings)
        self.assertEqual(c.get_setting('node_name'), newer_node_name)

        # invalid settings
        with self.assertRaises(KeyError):
            c.get_setting(str(uuid.uuid4()))

        with self.assertRaises(KeyError):
            c.update_setting(str(uuid.uuid4()), 'value')

    def test_publisher(self, *_):
        from golem.rpc.session import Publisher

        c = self.client
        self.assertIsNone(c.rpc_publisher)

        rpc_session = Mock()

        c.configure_rpc(rpc_session)
        self.assertIsInstance(c.rpc_publisher, Publisher)
        self.assertIs(c.rpc_publisher.session, rpc_session)

        c.config_changed()
        rpc_session.publish.assert_called_with(Environment.evt_opts_changed)

    @patch.multiple(Task, __abstractmethods__=frozenset())
    def test_create_task(self, *_):
        c = self.client
        c.enqueue_new_task = Mock()

        # create a task
        t = Task(TaskHeader("node_name", "task_id",
                            "10.10.10.10", 123,
                            "owner_id", "DEFAULT"),
                 src_code="print('hello')",
                 task_definition=Mock())


        c.create_task(DictSerializer.dump(t))
        self.assertTrue(c.enqueue_new_task.called)

    def test_delete_task(self, *_):
        c = self.client
        c.remove_task_header = Mock()
        c.remove_task = Mock()
        c.task_server = Mock()

        c.delete_task(str(uuid.uuid4()))
        assert c.remove_task_header.called
        assert c.remove_task.called
        assert c.task_server.task_manager.delete_task.called

    def test_task_preview(self, *_):
        task_id = str(uuid.uuid4())
        c = self.client
        c.task_server.task_manager.tasks[task_id] = Mock()
        c.task_server.task_manager.get_task_preview = Mock()

        c.get_task_preview(task_id)
        c.task_server.task_manager.get_task_preview.assert_called_with(
            task_id, single=False
        )

    def test_subtasks_borders(self, *_):
        task_id = str(uuid.uuid4())
        c = self.client
        c.task_server.task_manager.tasks[task_id] = Mock()
        c.task_server.task_manager.get_subtasks_borders = Mock()

        c.get_subtasks_borders(task_id)
        c.task_server.task_manager.get_subtasks_borders.assert_called_with(
            task_id, 1
        )

    def test_connection_status(self, *_):
        c = self.client

        # not connected
        self.assertTrue(
            c.connection_status().startswith("Application not listening")
        )

        # status without peers
        c.p2pservice.cur_port = 12345
        c.task_server.cur_port = 12346

        # status without peers
        self.assertTrue(c.connection_status().startswith("Not connected"))

        # peers
        c.p2pservice.incoming_peers = {
            str(i): self.__new_incoming_peer()
            for i in range(3)
        }
        c.p2pservice.peers = {str(i): self.__new_session() for i in range(4)}

        known_peers = c.get_known_peers()
        self.assertEqual(len(known_peers), 3)
        self.assertTrue(all(peer for peer in known_peers))

        connected_peers = c.get_connected_peers()
        self.assertEqual(len(connected_peers), 4)
        self.assertTrue(all(peer for peer in connected_peers))

        # status with peers
        self.assertTrue(c.connection_status().startswith("Connected"))

        # status without ports
        c.p2pservice.cur_port = 0
        self.assertTrue(
            c.connection_status().startswith("Application not listening")
        )

    def test_golem_status(self, *_):
        status = 'component', 'method', 'stage', 'data'

        # no statuses published
        assert not self.client.get_golem_status()

        # status published, no rpc publisher
        StatusPublisher.publish(*status)
        assert not self.client.get_golem_status()

        # status published, with rpc publisher
        StatusPublisher._rpc_publisher = Mock()
        StatusPublisher.publish(*status)
        assert self.client.get_golem_status() == status

    def test_port_status(self, *_):
        from pydispatch import dispatcher
        import random
        random.seed()

        port = random.randint(1, 50000)
        self.assertFalse(self.client.node.port_status)
        dispatcher.send(
            signal="golem.p2p",
            event="no event at all",
            port=port,
            description="port 1234: closed"
        )
        self.assertFalse(self.client.node.port_status)
        dispatcher.send(
            signal="golem.p2p",
            event="unreachable",
            port=port,
            description="port 1234: closed"
        )
        self.assertTrue(self.client.node.port_status)

    @classmethod
    def __new_incoming_peer(cls):
        return dict(node=cls.__new_session())

    @staticmethod
    def __new_session():
        session = Mock()
        for attr in PeerSessionInfo.attributes:
            setattr(session, attr, str(uuid.uuid4()))
        return session


class TestEventListener(unittest.TestCase):
    def test_task_computer_event_listener(self):

        client = Mock()
        listener = ClientTaskComputerEventListener(client)

        listener.lock_config(True)
        client.lock_config.assert_called_with(True)

        listener.lock_config(False)
        client.lock_config.assert_called_with(False)<|MERGE_RESOLUTION|>--- conflicted
+++ resolved
@@ -794,31 +794,18 @@
         from apps.blender.blenderenvironment import BlenderEnvironment
         from apps.blender.benchmark.benchmark import BlenderBenchmark
         from apps.lux.luxenvironment import LuxRenderEnvironment
-<<<<<<< HEAD
         from apps.lux.benchmark.benchmark import LuxBenchmark
 
         benchmark_manager = self.client.task_server.benchmark_manager
         benchmark_manager.run_benchmark = Mock()
         benchmark_manager.run_benchmark.side_effect = lambda b, tb, e, c, ec: \
             c(True)
-=======
-        from apps.dummy.dummyenvironment import DummyTaskEnvironment
-
-        task_computer = self.client.task_server.task_computer
-        task_computer.run_blender_benchmark = Mock()
-        task_computer.run_blender_benchmark.side_effect = lambda c, e: c(True)
-        task_computer.run_lux_benchmark = Mock()
-        task_computer.run_lux_benchmark.side_effect = lambda c, e: c(True)
-        task_computer.run_dummytask_benchmark = Mock()
-        task_computer.run_dummytask_benchmark.side_effect = lambda c, e: c(True)
->>>>>>> 2a189368
 
         with self.assertRaises(Exception):
             sync_wait(self.client.run_benchmark(str(uuid.uuid4())))
 
         sync_wait(self.client.run_benchmark(BlenderEnvironment.get_id()))
 
-<<<<<<< HEAD
         assert benchmark_manager.run_benchmark.call_count == 1
         assert isinstance(benchmark_manager.run_benchmark.call_args[0][0],
                           BlenderBenchmark)
@@ -836,43 +823,6 @@
         f = br_mock.call_args[0][2]  # get success callback
         f(1)
         assert br_mock.call_count == 2
-=======
-        assert task_computer.run_blender_benchmark.called
-        assert not task_computer.run_lux_benchmark.called
-        assert not task_computer.run_dummytask_benchmark.called
-
-        task_computer.run_blender_benchmark.called = False
-        task_computer.run_lux_benchmark.called = False
-
-        sync_wait(self.client.run_benchmark(LuxRenderEnvironment.get_id()))
-
-        assert not task_computer.run_blender_benchmark.called
-        assert task_computer.run_lux_benchmark.called
-        assert not task_computer.run_dummytask_benchmark.called
-
-        task_computer.run_blender_benchmark.called = False
-        task_computer.run_lux_benchmark.called = False
-
-        sync_wait(self.client.run_benchmark(DummyTaskEnvironment.get_id()))
-
-        assert not task_computer.run_blender_benchmark.called
-        assert not task_computer.run_lux_benchmark.called
-        assert task_computer.run_dummytask_benchmark.called
-
-    def test_run_benchmarks(self, *_):
-        task_computer = self.client.task_server.task_computer
-        task_computer.run_lux_benchmark = Mock()
-        task_computer.run_lux_benchmark.side_effect = lambda c: c(1)
-        task_computer.run_blender_benchmark = Mock()
-        task_computer.run_blender_benchmark.side_effect = lambda *_: 1
-        task_computer.run_dummytask_benchmark = Mock()
-        task_computer.run_dummytask_benchmark.side_effect = lambda c: c(1)
-
-        task_computer.run_benchmarks()
-        assert task_computer.run_lux_benchmark.called
-        assert task_computer.run_blender_benchmark.called
-        assert task_computer.run_dummytask_benchmark.called
->>>>>>> 2a189368
 
     def test_config_changed(self, *_):
         c = self.client
