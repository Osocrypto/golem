import os
import time
import unittest
import uuid

from mock import Mock, MagicMock, patch
from twisted.internet.defer import Deferred

from golem.client import Client, ClientTaskComputerEventListener
from golem.clientconfigdescriptor import ClientConfigDescriptor
from golem.core.common import timestamp_to_datetime
from golem.core.deferred import sync_wait
from golem.core.keysauth import EllipticalKeysAuth
from golem.core.simpleserializer import DictSerializer
from golem.model import Payment, PaymentStatus, ExpectedIncome
from golem.network.p2p.node import Node
from golem.network.p2p.peersession import PeerSessionInfo
from golem.report import StatusPublisher
from golem.resource.dirmanager import DirManager
from golem.resource.resourceserver import ResourceServer
from golem.rpc.mapping.aliases import UI, Environment
from golem.task.taskbase import Task, TaskHeader, ResourceType
from golem.task.taskcomputer import TaskComputer
from golem.task.taskserver import TaskServer
from golem.task.taskstate import TaskState
from golem.tools.assertlogs import LogTestCase
from golem.tools.testdirfixture import TestDirFixture
from golem.tools.testwithdatabase import TestWithDatabase
from golem.tools.testwithreactor import TestWithReactor
from golem.utils import decode_hex, encode_hex


def mock_async_run(req, success, error):
    try:
        result = req.method(*req.args, **req.kwargs)
    # pylint: disable=broad-except
    except Exception as e:
        error(e)
    else:
        if success:
            success(result)


def random_hex_str() -> str:
    return str(uuid.uuid4()).replace('-', '')


class TestCreateClient(TestDirFixture):
    @patch('twisted.internet.reactor', create=True)
    def test_config_override_valid(self, *_):
        self.assertTrue(hasattr(ClientConfigDescriptor(), "node_address"))
        c = Client(
            datadir=self.path,
            node_address='1.0.0.0',
            transaction_system=False,
            connect_to_known_hosts=False,
            use_docker_machine_manager=False,
            use_monitor=False
        )
        self.assertEqual(c.config_desc.node_address, '1.0.0.0')
        c.quit()

    @patch('twisted.internet.reactor', create=True)
    def test_config_override_invalid(self, *_):
        """Test that Client() does not allow to override properties
        that are not in ClientConfigDescriptor.
        """
        self.assertFalse(hasattr(ClientConfigDescriptor(), "node_colour"))
        with self.assertRaises(AttributeError):
            Client(
                datadir=self.path,
                node_colour='magenta',
                transaction_system=False,
                connect_to_known_hosts=False,
                use_docker_machine_manager=False,
                use_monitor=False
            )


@patch('signal.signal')
@patch('golem.network.p2p.node.Node.collect_network_info')
class TestClient(TestWithDatabase, TestWithReactor):
    # FIXME: if we someday decide to run parallel tests,
    # this may completely break
    # pylint: disable=attribute-defined-outside-init

    def tearDown(self):
        if hasattr(self, 'client'):
            self.client.quit()

    def test_get_payments(self, *_):
        self.client = Client(
            datadir=self.path,
            transaction_system=True,
            connect_to_known_hosts=False,
            use_docker_machine_manager=False,
            use_monitor=False
        )

        n = 9
        payments = [
            Payment(
                subtask=uuid.uuid4(),
                status=PaymentStatus.awaiting,
                payee=decode_hex(random_hex_str()),
                value=i * 10**18,
                created_date=timestamp_to_datetime(i).replace(tzinfo=None),
                modified_date=timestamp_to_datetime(i).replace(tzinfo=None)
            ) for i in range(n + 1)
        ]

        db = Mock()
        db.get_newest_payment.return_value = reversed(payments)

        self.client.transaction_system.payments_keeper.db = db
        received_payments = self.client.get_payments_list()

        self.assertEqual(len(received_payments), len(payments))

        for i in range(len(payments)):
            self.assertEqual(
                received_payments[i]['subtask'], str(payments[n - i].subtask)
            )
            self.assertEqual(
                received_payments[i]['status'], payments[n - i].status.name
            )
            self.assertEqual(
                received_payments[i]['payee'],
                encode_hex(payments[n - i].payee)
            )
            self.assertEqual(
                received_payments[i]['value'], str(payments[n - i].value)
            )

    def test_get_incomes(self, *_):
        self.client = Client(
            datadir=self.path,
            transaction_system=True,
            connect_to_known_hosts=False,
            use_docker_machine_manager=False,
            use_monitor=False
        )

        n = 9
        incomes = [
            ExpectedIncome(
                sender_node=random_hex_str(),
                sender_node_details=Node(),
                task=random_hex_str(),
                subtask=random_hex_str(),
                value=i * 10**18,
                created_date=timestamp_to_datetime(i).replace(tzinfo=None),
                modified_date=timestamp_to_datetime(i).replace(tzinfo=None)
            ) for i in range(n + 1)
        ]

        for income in incomes:
            income.save()

        received_incomes = self.client.get_incomes_list()
        self.assertEqual(len(received_incomes), len(incomes))

        for i in range(len(incomes)):
            self.assertEqual(
                received_incomes[i]['subtask'], str(incomes[n - i].subtask)
            )
            self.assertEqual(
                received_incomes[i]['status'],
                str(PaymentStatus.awaiting.name)
            )
            self.assertEqual(
                received_incomes[i]['payer'], str(incomes[n - i].sender_node)
            )
            self.assertEqual(
                received_incomes[i]['value'], str(incomes[n - i].value)
            )

    def test_payment_address(self, *_):
        self.client = Client(
            datadir=self.path,
            transaction_system=True,
            connect_to_known_hosts=False,
            use_docker_machine_manager=False,
            use_monitor=False
        )

        payment_address = self.client.get_payment_address()
        self.assertIsInstance(payment_address, str)
        self.assertTrue(len(payment_address) > 0)

    @patch(
        'golem.transactions.ethereum.ethereumtransactionsystem.'
        'EthereumTransactionSystem.sync'
    )
    def test_sync(self, *_):
        self.client = Client(
            datadir=self.path,
            transaction_system=True,
            connect_to_known_hosts=False,
            use_docker_machine_manager=False,
            use_monitor=False
        )
        self.client.sync()
        # TODO: assertTrue when re-enabled
        self.assertFalse(self.client.transaction_system.sync.called)

    def test_remove_resources(self, *_):
        self.client = Client(
            datadir=self.path,
            transaction_system=False,
            connect_to_known_hosts=False,
            use_docker_machine_manager=False,
            use_monitor=False
        )

        def unique_dir():
            d = os.path.join(self.path, str(uuid.uuid4()))
            if not os.path.exists(d):
                os.makedirs(d)
            return d

        c = self.client
        c.task_server = Mock()
        c.task_server.get_task_computer_root.return_value = unique_dir()
        c.task_server.task_manager.get_task_manager_root.return_value = \
            unique_dir()

        c.resource_server = Mock()
        c.resource_server.get_distributed_resource_root.return_value = \
            unique_dir()

        d = c.get_computed_files_dir()
        self.assertIn(self.path, d)
        self.additional_dir_content([3], d)
        c.remove_computed_files()
        self.assertEqual(os.listdir(d), [])

        d = c.get_distributed_files_dir()
        self.assertIn(self.path, os.path.normpath(d))  # normpath for mingw
        self.additional_dir_content([3], d)
        c.remove_distributed_files()
        self.assertEqual(os.listdir(d), [])

        d = c.get_received_files_dir()
        self.assertIn(self.path, d)
        self.additional_dir_content([3], d)
        c.remove_received_files()
        self.assertEqual(os.listdir(d), [])

    def test_datadir_lock(self, *_):
        # Let's use non existing dir as datadir here to check how the Client
        # is able to cope with that.
        datadir = os.path.join(self.path, "non-existing-dir")
        self.client = Client(
            datadir=datadir,
            transaction_system=False,
            connect_to_known_hosts=False,
            use_docker_machine_manager=False,
            use_monitor=False
        )

        self.assertEqual(self.client.config_desc.node_address, '')
        with self.assertRaises(IOError):
            Client(datadir=datadir)

    def test_metadata(self, *_):
        self.client = Client(
            datadir=self.path,
            transaction_system=False,
            connect_to_known_hosts=False,
            use_docker_machine_manager=False,
            use_monitor=False
        )

        meta = self.client.get_metadata()
        self.assertIsNotNone(meta)
        self.assertEqual(meta, dict())

    def test_description(self, *_):
        self.client = Client(
            datadir=self.path,
            transaction_system=False,
            connect_to_known_hosts=False,
            use_docker_machine_manager=False,
            use_monitor=False
        )

        self.assertEqual(self.client.get_description(), "")
        desc = "ADVANCE DESCRIPTION\n\tSOME TEXT"
        self.client.change_description(desc)
        self.assertEqual(self.client.get_description(), desc)

    @unittest.skip('IPFS metadata is currently disabled')
    def test_interpret_metadata(self, *_):
        from golem.network.ipfs.daemon_manager import IPFSDaemonManager
        from golem.network.p2p.p2pservice import P2PService

        self.client = Client(
            datadir=self.path,
            transaction_system=False,
            connect_to_known_hosts=False,
            use_docker_machine_manager=False
        )

        self.client.p2pservice = P2PService(
            MagicMock(), self.client.config_desc, self.client.keys_auth
        )
        self.client.ipfs_manager = IPFSDaemonManager()
        meta = self.client.get_metadata()
        assert meta and meta['ipfs']

        ip = '127.0.0.1'
        port = 40102

        node = MagicMock()
        node.prv_addr = ip
        node.prv_port = port

        self.client.interpret_metadata(meta, ip, port, node)

    def test_get_status(self, *_):
        self.client = Client(
            datadir=self.path,
            transaction_system=False,
            connect_to_known_hosts=False,
            use_docker_machine_manager=False,
            use_monitor=False
        )
        c = self.client
        c.task_server = MagicMock()
        c.task_server.task_computer.get_progresses.return_value = {}
        c.p2pservice = MagicMock()
        c.p2pservice.get_peers.return_value = ["ABC", "DEF"]
        c.transaction_system = MagicMock()
        status = c.get_status()
        self.assertIn("Waiting for tasks", status)
        self.assertIn("Active peers in network: 2", status)
        mock1 = MagicMock()
        mock1.get_progress.return_value = 0.25
        mock2 = MagicMock()
        mock2.get_progress.return_value = 0.33
        c.task_server.task_computer.get_progresses.return_value = \
            {"id1": mock1, "id2": mock2}
        c.p2pservice.get_peers.return_value = []
        status = c.get_status()
        self.assertIn("Computing 2 subtask(s)", status)
        self.assertIn("id1 (25.0%)", status)
        self.assertIn("id2 (33.0%)", status)
        self.assertIn("Active peers in network: 0", status)
        c.config_desc.accept_tasks = 0
        status = c.get_status()
        self.assertIn("Computing 2 subtask(s)", status)
        c.task_server.task_computer.get_progresses.return_value = {}
        status = c.get_status()
        self.assertIn("Not accepting tasks", status)

    def test_quit(self, *_):
        self.client = Client(datadir=self.path)
        self.client.db = None
        self.client.quit()

    def test_collect_gossip(self, *_):
        self.client = Client(
            datadir=self.path,
            transaction_system=False,
            connect_to_known_hosts=False,
            use_docker_machine_manager=False,
            use_monitor=False
        )
        self.client.start_network()
        self.client.collect_gossip()

    @patch('golem.client.log')
    def test_do_work(self, log, *_):
        # FIXME: Pylint has real problems here
        # https://github.com/PyCQA/pylint/issues/1643
        # https://github.com/PyCQA/pylint/issues/1645
        # pylint: disable=no-member
        self.client = Client(
            datadir=self.path,
            transaction_system=False,
            connect_to_known_hosts=False,
            use_docker_machine_manager=False,
            use_monitor=False
        )

        c = self.client
        c.sync = Mock()
        c.p2pservice = Mock()
        c.task_server = Mock()
        c.resource_server = Mock()
        c.ranking = Mock()
        c.check_payments = Mock()

        # Test if method exits if p2pservice is not present
        c.p2pservice = None
        c.config_desc.send_pings = False
        c._Client__do_work()

        assert not log.exception.called
        assert not c.check_payments.called

        # Test calls with p2pservice
        c.p2pservice = Mock()
        c.p2pservice.peers = {str(uuid.uuid4()): Mock()}

        c._Client__do_work()

        assert not c.p2pservice.ping_peers.called
        assert not log.exception.called
        assert c.p2pservice.sync_network.called
        assert c.task_server.sync_network.called
        assert c.resource_server.sync_network.called
        assert c.ranking.sync_network.called
        assert c.check_payments.called

        # Enable pings
        c.config_desc.send_pings = True

        # Make methods throw exceptions
        def raise_exc():
            raise Exception('Test exception')

        c.p2pservice.sync_network = raise_exc
        c.task_server.sync_network = raise_exc
        c.resource_server.sync_network = raise_exc
        c.ranking.sync_network = raise_exc
        c.check_payments = raise_exc

        # FIXME: Pylint doesn't handle mangled members well:
        # https://github.com/PyCQA/pylint/issues/1643
        c._Client__do_work()  # pylint: disable=no-member

        assert c.p2pservice.ping_peers.called
        assert log.exception.call_count == 5

    @patch('golem.client.log')
    @patch('golem.client.dispatcher.send')
    def test_publish_events(self, send, log, *_):
        self.client = Client(
            datadir=self.path,
            transaction_system=False,
            connect_to_known_hosts=False,
            use_docker_machine_manager=False,
            use_monitor=False
        )
        c = self.client

        def get_balance(*_):
            d = Deferred()
            d.callback((1, 2, 3))
            return d

        c.task_server = Mock()
        c.task_server.task_sessions = {str(uuid.uuid4()): Mock()}

        c.task_server.task_computer = TaskComputer.__new__(TaskComputer)
        c.task_server.task_computer.current_computations = []
        c.task_server.task_computer.stats = dict()

        c.get_balance = get_balance
        c.get_task_count = lambda *_: 0
        c.get_supported_task_count = lambda *_: 0
        c.connection_status = lambda *_: 'test'

        c.config_desc.node_snapshot_interval = 1
        c.config_desc.network_check_interval = 1

        c._publish = Mock()

        past_time = time.time() - 10**10
        future_time = time.time() + 10**10

        c.last_nss_time = future_time
        c.last_net_check_time = future_time
        c.last_balance_time = future_time
        c.last_tasks_time = future_time

        # FIXME: Pylint doesn't handle mangled members well:
        # https://github.com/PyCQA/pylint/issues/1643
        c._Client__publish_events()  # pylint: disable=no-member

        assert not send.called
        assert not log.debug.called
        assert not c._publish.called

        c.last_nss_time = past_time
        c.last_net_check_time = past_time
        c.last_balance_time = past_time
        c.last_tasks_time = past_time

        # FIXME: Pylint doesn't handle mangled members well:
        # https://github.com/PyCQA/pylint/issues/1643
        c._Client__publish_events()  # pylint: disable=no-member

        assert not log.debug.called
        assert send.call_count == 2
        assert c._publish.call_count == 3

        def raise_exc(*_):
            raise Exception('Test exception')

        c.get_balance = raise_exc
        c._publish = Mock()
        send.call_count = 0

        c.last_nss_time = past_time
        c.last_net_check_time = past_time
        c.last_balance_time = past_time
        c.last_tasks_time = past_time

        # FIXME: Pylint doesn't handle mangled members well:
        # https://github.com/PyCQA/pylint/issues/1643
        c._Client__publish_events()  # pylint: disable=no-member

        assert log.debug.called
        assert send.call_count == 2
        assert c._publish.call_count == 2

    def test_activate_hw_preset(self, *_):
        self.client = Client(
            datadir=self.path,
            transaction_system=False,
            connect_to_known_hosts=False,
            use_docker_machine_manager=False,
            use_monitor=False
        )

        config = self.client.config_desc
        config.hardware_preset_name = 'non-existing'
        config.num_cores = 0
        config.max_memory_size = 0
        config.max_resource_size = 0

        self.client.activate_hw_preset('custom')

        assert config.hardware_preset_name == 'custom'
        assert config.num_cores > 0
        assert config.max_memory_size > 0
        assert config.max_resource_size > 0

    def test_restart_by_frame(self, *_):
        self.client = Client(
            datadir=self.path,
            transaction_system=False,
            connect_to_known_hosts=False,
            use_docker_machine_manager=False,
            use_monitor=False
        )

        self.client.task_server = Mock()
        self.client.restart_frame_subtasks('tid', 10)

        self.client.task_server.task_manager.restart_frame_subtasks.\
            assert_called_with('tid', 10)

    def test_presets(self, *_):
        Client.save_task_preset("Preset1", "TaskType1", "data1")
        Client.save_task_preset("Preset2", "TaskType1", "data2")
        Client.save_task_preset("Preset1", "TaskType2", "data3")
        Client.save_task_preset("Preset3", "TaskType2", "data4")
        presets = Client.get_task_presets("TaskType1")
        assert len(presets) == 2
        assert presets["Preset1"] == "data1"
        assert presets["Preset2"] == "data2"
        presets = Client.get_task_presets("TaskType2")
        assert len(presets) == 2
        assert presets["Preset1"] == "data3"
        assert presets["Preset3"] == "data4"
        Client.delete_task_preset("TaskType2", "Preset1")
        presets = Client.get_task_presets("TaskType1")
        assert len(presets) == 2
        assert presets["Preset1"] == "data1"
        presets = Client.get_task_presets("TaskType2")
        assert len(presets) == 1
        assert presets.get("Preset1") is None

    @patch('golem.client.SystemMonitor')
    @patch('golem.client.P2PService.connect_to_network')
    def test_start_stop(self, connect_to_network, *_):
        self.client = Client(
            datadir=self.path,
            transaction_system=False,
            connect_to_known_hosts=False,
            use_docker_machine_manager=False
        )

        deferred = Deferred()
        connect_to_network.side_effect = lambda *_: deferred.callback(True)

        self.client.start()
        sync_wait(deferred)

        p2p_disc = self.client.p2pservice.disconnect
        task_disc = self.client.task_server.disconnect

        self.client.p2pservice.disconnect = Mock()
        self.client.p2pservice.disconnect.side_effect = p2p_disc
        self.client.task_server.disconnect = Mock()
        self.client.task_server.disconnect.side_effect = task_disc

        self.client.stop()

        assert self.client.p2pservice.disconnect.called
        assert self.client.task_server.disconnect.called


@patch('signal.signal')
@patch('golem.network.p2p.node.Node.collect_network_info')
class TestClientRPCMethods(TestWithDatabase, LogTestCase):
    def setUp(self):
        super(TestClientRPCMethods, self).setUp()

        client = Client(
            datadir=self.path,
            transaction_system=False,
            connect_to_known_hosts=False,
            use_docker_machine_manager=False,
            use_monitor=False
        )

        client.sync = Mock()
        client.keys_auth = Mock()
        client.keys_auth.key_id = str(uuid.uuid4())
        client.p2pservice = Mock()
        client.p2pservice.peers = {}
        client.task_server = TaskServer(
            Node(),
            ClientConfigDescriptor(),
            Mock(),
            client,
            use_docker_machine_manager=False
        )
        client.monitor = Mock()

        self.client = client

    def tearDown(self):
        self.client.quit()

    def test_node(self, *_):
        c = self.client
        c.keys_auth = EllipticalKeysAuth(self.path)

        self.assertIsInstance(c.get_node(), dict)

        self.assertIsInstance(c.get_node_key(), str)
        self.assertIsNotNone(c.get_node_key())

        c.node.key = None

        self.assertNotIsInstance(c.get_node_key(), str)
        self.assertIsNone(c.get_node_key())

        self.assertIsInstance(c.get_public_key(), bytes)
        self.assertEqual(c.get_public_key(), c.keys_auth.public_key)

    def test_directories(self, *_):
        c = self.client

        c.resource_server = ResourceServer.__new__(ResourceServer)
        c.resource_server.dir_manager = c.task_server.task_computer.dir_manager

        self.assertIsInstance(c.get_datadir(), str)
        self.assertIsInstance(c.get_dir_manager(), DirManager)

        res_dirs = c.get_res_dirs()

        self.assertIsInstance(res_dirs, dict)
        self.assertTrue(len(res_dirs) == 3)

        for key, value in list(res_dirs.items()):
            self.assertIsInstance(key, str)
            self.assertIsInstance(value, str)
            self.assertTrue(self.path in value)

        res_dir_sizes = c.get_res_dirs_sizes()

        for key, value in list(res_dir_sizes.items()):
            self.assertIsInstance(key, str)
            self.assertIsInstance(value, str)
            self.assertTrue(key in res_dirs)

    def test_get_estimated_cost(self, *_):
        c = self.client
        assert c.get_estimated_cost(
            "task type",
            {"price": 150,
             "subtask_time": 2.5,
             "num_subtasks": 5}
        ) == 1875

    @patch('golem.client.async_run', side_effect=mock_async_run)
    def test_enqueue_new_task(self, *_):
        c = self.client

        c.resource_server = Mock()
        c.task_server.task_manager.start_task = Mock()
        c.task_server.task_manager.listen_address = '127.0.0.1'
        c.task_server.task_manager.listen_port = 40103
        c.keys_auth = Mock()
        c.keys_auth.key_id = str(uuid.uuid4())

        task = Mock()
        task.header.max_price = 1 * 10**18
        task.header.task_id = str(uuid.uuid4())

        c.enqueue_new_task(task)
        task.get_resources.assert_called_with(None, ResourceType.HASHES)

        c.resource_server.resource_manager.build_client_options \
            .assert_called_with(c.keys_auth.key_id)

        assert c.resource_server.add_task.called
        assert not c.task_server.task_manager.start_task.called

        deferred = Deferred()
        deferred.callback(True)
        c.task_server.task_manager.tasks.pop(task.header.task_id, None)

        c.resource_server.add_task.called = False
        c.resource_server.add_task.return_value = deferred

        c.enqueue_new_task(task)
        assert c.task_server.task_manager.start_task.called

    @patch('golem.client.async_run', side_effect=mock_async_run)
    def test_enqueue_new_task_dict(self, *_):
        t_dict = {
            'resources': [
                '/Users/user/Desktop/folder/texture.tex',
                '/Users/user/Desktop/folder/model.mesh',
                '/Users/user/Desktop/folder/stylized_levi.blend'
            ],
            'name': 'Golem Task 17:41:45 GMT+0200 (CEST)',
            'type': 'blender',
            'timeout': '09:25:00',
            'subtasks': '6',
            'subtask_timeout': '4:10:00',
            'bid': '0.000032',
            'options': {
                'resolution': [1920, 1080],
                'frames': '1-10',
                'format': 'EXR',
                'output_path': '/Users/user/Desktop/',
                'compositing': True,
            }
        }

        c = self.client
        c.resource_server = Mock()
        c.keys_auth = Mock()
        c.keys_auth.key_id = str(uuid.uuid4())
        c.task_server.task_manager.add_new_task = Mock()
        c.task_server.task_manager.start_task = Mock()

        task = c.enqueue_new_task(t_dict)
        assert isinstance(task, Task)
        assert task.header.task_id

        c.resource_server.resource_manager.build_client_options\
            .assert_called_with(c.keys_auth.key_id)
        assert c.resource_server.add_task.called
        assert c.task_server.task_manager.add_new_task.called
        assert not c.task_server.task_manager.start_task.called

        task_id = task.header.task_id
        c.task_server.task_manager.tasks[task_id] = task
        c.task_server.task_manager.tasks_states[task_id] = TaskState()
        frames = c.get_subtasks_frames(task_id)
        assert frames is not None

    @patch('golem.client.async_run')
    def test_get_balance(self, async_run, *_):
        c = self.client

        result = (None, None, None)

        deferred = Deferred()
        deferred.result = result
        deferred.called = True

        async_run.return_value = deferred

        c.transaction_system = Mock()
        c.transaction_system.get_balance.return_value = result

        balance = sync_wait(c.get_balance())
        assert balance == (None, None, None)

        result = (None, 1, None)
        deferred.result = result
        balance = sync_wait(c.get_balance())
        assert balance == (None, None, None)

        result = (1, 1, None)
        deferred.result = result
        balance = sync_wait(c.get_balance())
        assert balance == ("1", "1", "None")
        assert all(isinstance(entry, str) for entry in balance)

        c.transaction_system = None
        balance = sync_wait(c.get_balance())
        assert balance == (None, None, None)

    def test_run_benchmark(self, *_):
        from apps.blender.blenderenvironment import BlenderEnvironment
        from apps.lux.luxenvironment import LuxRenderEnvironment
        from apps.dummy.dummyenvironment import DummyTaskEnvironment

        task_computer = self.client.task_server.task_computer
        task_computer.run_blender_benchmark = Mock()
        task_computer.run_blender_benchmark.side_effect = lambda c, e: c(True)
        task_computer.run_lux_benchmark = Mock()
        task_computer.run_lux_benchmark.side_effect = lambda c, e: c(True)
        task_computer.run_dummytask_benchmark = Mock()
        task_computer.run_dummytask_benchmark.side_effect = lambda c, e: c(True)

        with self.assertRaises(Exception):
            sync_wait(self.client.run_benchmark(str(uuid.uuid4())))

        sync_wait(self.client.run_benchmark(BlenderEnvironment.get_id()))

        assert task_computer.run_blender_benchmark.called
        assert not task_computer.run_lux_benchmark.called
        assert not task_computer.run_dummytask_benchmark.called

        task_computer.run_blender_benchmark.called = False
        task_computer.run_lux_benchmark.called = False

        sync_wait(self.client.run_benchmark(LuxRenderEnvironment.get_id()))

        assert not task_computer.run_blender_benchmark.called
        assert task_computer.run_lux_benchmark.called
        assert not task_computer.run_dummytask_benchmark.called

        task_computer.run_blender_benchmark.called = False
        task_computer.run_lux_benchmark.called = False

        sync_wait(self.client.run_benchmark(DummyTaskEnvironment.get_id()))

        assert not task_computer.run_blender_benchmark.called
        assert not task_computer.run_lux_benchmark.called
        assert task_computer.run_dummytask_benchmark.called

    def test_run_benchmarks(self, *_):
        task_computer = self.client.task_server.task_computer
        task_computer.run_lux_benchmark = Mock()
        task_computer.run_lux_benchmark.side_effect = lambda c: c(1)
        task_computer.run_blender_benchmark = Mock()
        task_computer.run_blender_benchmark.side_effect = lambda *_: 1
        task_computer.run_dummytask_benchmark = Mock()
        task_computer.run_dummytask_benchmark.side_effect = lambda c: c(1)

        task_computer.run_benchmarks()
        assert task_computer.run_lux_benchmark.called
        assert task_computer.run_blender_benchmark.called
        assert task_computer.run_dummytask_benchmark.called

    def test_config_changed(self, *_):
        c = self.client

        c._publish = Mock()
        c.lock_config(True)
        c._publish.assert_called_with(UI.evt_lock_config, True)

        c._publish = Mock()
        c.config_changed()
        c._publish.assert_called_with(Environment.evt_opts_changed)

    def test_settings(self, *_):
        c = self.client

        new_node_name = str(uuid.uuid4())
        self.assertNotEqual(c.get_setting('node_name'), new_node_name)

        c.update_setting('node_name', new_node_name)
        self.assertEqual(c.get_setting('node_name'), new_node_name)
        self.assertEqual(c.get_settings()['node_name'], new_node_name)

        newer_node_name = str(uuid.uuid4())
        self.assertNotEqual(c.get_setting('node_name'), newer_node_name)

        settings = c.get_settings()
        settings['node_name'] = newer_node_name
        with self.assertRaises(KeyError):
            c.update_settings(settings)

        del settings['py/object']
        c.update_settings(settings)
        self.assertEqual(c.get_setting('node_name'), newer_node_name)

        # invalid settings
        with self.assertRaises(KeyError):
            c.get_setting(str(uuid.uuid4()))

        with self.assertRaises(KeyError):
            c.update_setting(str(uuid.uuid4()), 'value')

    def test_publisher(self, *_):
        from golem.rpc.session import Publisher

        c = self.client
        self.assertIsNone(c.rpc_publisher)

        rpc_session = Mock()

        c.configure_rpc(rpc_session)
        self.assertIsInstance(c.rpc_publisher, Publisher)
        self.assertIs(c.rpc_publisher.session, rpc_session)

        c.config_changed()
        rpc_session.publish.assert_called_with(Environment.evt_opts_changed)

    @patch.multiple(Task, __abstractmethods__=frozenset())
    def test_create_task(self, *_):
        c = self.client
        c.enqueue_new_task = Mock()

        # create a task
<<<<<<< HEAD
        t = Task(TaskHeader("node_name", "task_id",
                            "10.10.10.10", 123,
                            "owner_id", "DEFAULT"),
                 src_code="print('hello')",
                 task_definition=Mock())
=======
        t = Task(
            TaskHeader(
                "node_name", "task_id", "10.10.10.10", 123, "owner_id",
                "DEFAULT"
            ),
            src_code="print('hello')"
        )
>>>>>>> 29fa2f10

        c.create_task(DictSerializer.dump(t))
        self.assertTrue(c.enqueue_new_task.called)

    def test_delete_task(self, *_):
        c = self.client
        c.remove_task_header = Mock()
        c.remove_task = Mock()
        c.task_server = Mock()

        c.delete_task(str(uuid.uuid4()))
        assert c.remove_task_header.called
        assert c.remove_task.called
        assert c.task_server.task_manager.delete_task.called

    def test_task_preview(self, *_):
        task_id = str(uuid.uuid4())
        c = self.client
        c.task_server.task_manager.tasks[task_id] = Mock()
        c.task_server.task_manager.get_task_preview = Mock()

        c.get_task_preview(task_id)
        c.task_server.task_manager.get_task_preview.assert_called_with(
            task_id, single=False
        )

    def test_subtasks_borders(self, *_):
        task_id = str(uuid.uuid4())
        c = self.client
        c.task_server.task_manager.tasks[task_id] = Mock()
        c.task_server.task_manager.get_subtasks_borders = Mock()

        c.get_subtasks_borders(task_id)
        c.task_server.task_manager.get_subtasks_borders.assert_called_with(
            task_id, 1
        )

    def test_connection_status(self, *_):
        c = self.client

        # not connected
        self.assertTrue(
            c.connection_status().startswith("Application not listening")
        )

        # status without peers
        c.p2pservice.cur_port = 12345
        c.task_server.cur_port = 12346

        # status without peers
        self.assertTrue(c.connection_status().startswith("Not connected"))

        # peers
        c.p2pservice.incoming_peers = {
            str(i): self.__new_incoming_peer()
            for i in range(3)
        }
        c.p2pservice.peers = {str(i): self.__new_session() for i in range(4)}

        known_peers = c.get_known_peers()
        self.assertEqual(len(known_peers), 3)
        self.assertTrue(all(peer for peer in known_peers))

        connected_peers = c.get_connected_peers()
        self.assertEqual(len(connected_peers), 4)
        self.assertTrue(all(peer for peer in connected_peers))

        # status with peers
        self.assertTrue(c.connection_status().startswith("Connected"))

        # status without ports
        c.p2pservice.cur_port = 0
        self.assertTrue(
            c.connection_status().startswith("Application not listening")
        )

    def test_golem_status(self, *_):
        status = 'component', 'method', 'stage', 'data'

        # no statuses published
        assert not self.client.get_golem_status()

        # status published, no rpc publisher
        StatusPublisher.publish(*status)
        assert not self.client.get_golem_status()

        # status published, with rpc publisher
        StatusPublisher._rpc_publisher = Mock()
        StatusPublisher.publish(*status)
        assert self.client.get_golem_status() == status

    def test_port_status(self, *_):
        from pydispatch import dispatcher
        import random
        random.seed()

        port = random.randint(1, 50000)
        self.assertFalse(self.client.node.port_status)
        dispatcher.send(
            signal="golem.p2p",
            event="no event at all",
            port=port,
            description="port 1234: closed"
        )
        self.assertFalse(self.client.node.port_status)
        dispatcher.send(
            signal="golem.p2p",
            event="unreachable",
            port=port,
            description="port 1234: closed"
        )
        self.assertTrue(self.client.node.port_status)

    @classmethod
    def __new_incoming_peer(cls):
        return dict(node=cls.__new_session())

    @staticmethod
    def __new_session():
        session = Mock()
        for attr in PeerSessionInfo.attributes:
            setattr(session, attr, str(uuid.uuid4()))
        return session


class TestEventListener(unittest.TestCase):
    def test_task_computer_event_listener(self):

        client = Mock()
        listener = ClientTaskComputerEventListener(client)

        listener.lock_config(True)
        client.lock_config.assert_called_with(True)

        listener.lock_config(False)
        client.lock_config.assert_called_with(False)<|MERGE_RESOLUTION|>--- conflicted
+++ resolved
@@ -918,21 +918,12 @@
         c.enqueue_new_task = Mock()
 
         # create a task
-<<<<<<< HEAD
         t = Task(TaskHeader("node_name", "task_id",
                             "10.10.10.10", 123,
                             "owner_id", "DEFAULT"),
                  src_code="print('hello')",
                  task_definition=Mock())
-=======
-        t = Task(
-            TaskHeader(
-                "node_name", "task_id", "10.10.10.10", 123, "owner_id",
-                "DEFAULT"
-            ),
-            src_code="print('hello')"
-        )
->>>>>>> 29fa2f10
+
 
         c.create_task(DictSerializer.dump(t))
         self.assertTrue(c.enqueue_new_task.called)
