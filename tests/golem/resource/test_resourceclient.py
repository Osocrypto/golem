import time
<<<<<<< HEAD
import unittest
import uuid
from unittest.mock import Mock

import twisted
=======

from unittest import TestCase
from unittest.mock import Mock
>>>>>>> e9df4750

from golem.core.async import AsyncRequest, async_run
from golem.resource.client import ClientHandler, ClientError, \
    ClientOptions, ClientConfig
from golem.tools.testwithreactor import TestWithReactor


class TestClientHandler(TestCase):

    def setUp(self):
        config = ClientConfig(max_retries=3)
        self.handler = ClientHandler(config)

    def test_retry(self):
        valid_exceptions = ClientHandler.retry_exceptions
        value_exc = valid_exceptions[0]()
        counter = 0

        def func(e):
            nonlocal counter
            counter += 1
            raise e

        for exc_class in valid_exceptions:
            counter = 0
            self.handler._retry(func, exc_class(value_exc), raise_exc=False)

            # All retries spent
            assert counter == self.handler.config.max_retries

    def test_retry_unsupported_exception(self):
        counter = 0

        with self.assertRaises(ArithmeticError):

            def func():
                nonlocal counter
                counter += 1
                raise ArithmeticError

            self.handler._retry(func, raise_exc=False)

        # Exception was raised on first retry
        assert counter == 1


class TestClientOptions(TestCase):

    def test_init(self):
        with self.assertRaises(AssertionError):
            ClientOptions(None, 1.0)
        with self.assertRaises(AssertionError):
            ClientOptions('client_id', None)

    def test_get(self):
        option = 'test_option'
        options = ClientOptions('valid_id', 1.0, {})
        options.options[option] = True

        with self.assertRaises(ClientError):
            options.get('valid_id', 0.5, option)
        with self.assertRaises(ClientError):
            options.get('invalid_id', 1.0, option)

        assert options.get('valid_id', 1.0, option)

    def test_clone(self):
        dict_options = dict(key='val')
        options = ClientOptions('client_id', 1.0, options=dict_options)
        cloned = options.clone()

        assert isinstance(cloned, ClientOptions)
        assert cloned.options == dict_options
        assert cloned.options is not dict_options

    def test_filtered(self):
        dict_options = dict(key='val')
        options = ClientOptions('client_id', 1.0, options=dict_options)

        filtered = options.filtered('client_id', 1.0)
        assert isinstance(filtered, ClientOptions)
        assert filtered is not options
        assert filtered.client_id == options.client_id
        assert filtered.version == options.version
        assert filtered.options == options.options
        assert filtered.options is not options.options

        filtered = options.filtered(None, 1.0)
        assert filtered is None

        filtered = options.filtered('client_id', None)
        assert isinstance(filtered, ClientOptions)


@unittest.mock.patch('twisted.internet.reactor', create=True)
class TestAsyncRequest(unittest.TestCase):

    def test_initialization(self, reactor):
        AsyncRequest.initialized = False
        request = AsyncRequest(lambda x: x)
        assert AsyncRequest.initialized

        assert request.args == []
        assert request.kwargs == {}
        assert reactor.suggestThreadPoolSize.call_count == 1

        request = AsyncRequest(lambda x: x, "arg", kwarg="kwarg")
        assert request.args == ("arg",)
        assert request.kwargs == {"kwarg": "kwarg"}
        assert reactor.suggestThreadPoolSize.call_count == 1


class TestAsyncRun(TestWithReactor):

    def test_callbacks(self):
        method = Mock()
        request = AsyncRequest(method)
        result = Mock(value=None)

        def success(*_):
            result.value = True

        def error(*_):
            result.value = False

        async_run(request)
        time.sleep(0.5)

        assert method.call_count == 1
        assert result.value is None

        async_run(request, success)
        time.sleep(0.5)

        assert method.call_count == 2
        assert result.value is True

        method.side_effect = Exception
        async_run(request, success, error)
        time.sleep(0.5)

        assert method.call_count == 3
        assert result.value is False<|MERGE_RESOLUTION|>--- conflicted
+++ resolved
@@ -1,15 +1,7 @@
 import time
-<<<<<<< HEAD
-import unittest
-import uuid
-from unittest.mock import Mock
-
-import twisted
-=======
 
 from unittest import TestCase
-from unittest.mock import Mock
->>>>>>> e9df4750
+from unittest.mock import Mock, patch
 
 from golem.core.async import AsyncRequest, async_run
 from golem.resource.client import ClientHandler, ClientError, \
@@ -104,8 +96,8 @@
         assert isinstance(filtered, ClientOptions)
 
 
-@unittest.mock.patch('twisted.internet.reactor', create=True)
-class TestAsyncRequest(unittest.TestCase):
+@patch('twisted.internet.reactor', create=True)
+class TestAsyncRequest(TestCase):
 
     def test_initialization(self, reactor):
         AsyncRequest.initialized = False
