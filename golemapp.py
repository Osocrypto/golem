--- conflicted
+++ resolved
@@ -63,14 +63,8 @@
 @click.option('--realm', expose_value=False)
 @click.option('--loglevel', expose_value=False)
 @click.option('--title', expose_value=False)
-<<<<<<< HEAD
-def start(gui, payments, monitor,
-          datadir, node_address, rpc_address,
-          peer, qt, version, m, geth_port):
-=======
 def start(payments, monitor, datadir, node_address, rpc_address, peer,
           start_geth,version, m, geth_port):
->>>>>>> 63c88772
     freeze_support()
     delete_reactor()
 
@@ -136,12 +130,7 @@
 def log_golem_version():
     log = logging.getLogger('golem.version')
     # initial version info
-<<<<<<< HEAD
-    from golem.core.variables import APP_VERSION, \
-        PROTOCOL_ID
-=======
     from golem.core.variables import APP_VERSION, P2P_PROTOCOL_ID, TASK_PROTOCOL_ID
->>>>>>> 63c88772
 
     log.info("GOLEM Version: " + APP_VERSION)
     log.info("P2P Protocol Version: " + str(PROTOCOL_ID.P2P_ID))
