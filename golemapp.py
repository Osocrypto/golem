#!/usr/bin/env python
import sys
import click

from multiprocessing import freeze_support
from golem.node import OptNode


@click.command()
@click.option('--gui/--nogui', default=True)
@click.option('--payments/--nopayments', default=True)
@click.option('--datadir', '-d', type=click.Path())
@click.option('--node-address', '-a', multiple=False, type=click.STRING,
              callback=OptNode.parse_node_addr,
              help="Network address to use for this node")
@click.option('--rpc-address', '-r', multiple=False, callback=OptNode.parse_rpc_address,
              help="RPC server address to use: <ipv4_addr>:<port> or [<ipv6_addr>]:<port>")
@click.option('--peer', '-p', multiple=True, callback=OptNode.parse_peer,
              help="Connect with given peer: <ipv4_addr>:<port> or [<ipv6_addr>]:<port>")
@click.option('--task', '-t', multiple=True, type=click.Path(exists=True),
              callback=OptNode.parse_task_file,
              help="Request task from file")
@click.option('--qt', is_flag=True, default=False,
              help="Spawn Qt GUI only")
@click.option('--version', '-v', is_flag=True, default=False, help="Show Golem version information")
# Python flags, needed by crossbar (package only)
@click.option('-m', nargs=1, default=None)
@click.option('-u', is_flag=True, default=False, expose_value=False)
# Multiprocessing option (ignored)
@click.option('--multiprocessing-fork', nargs=1, expose_value=False)
# Crossbar arguments (package only)
@click.option('--cbdir', expose_value=False)
@click.option('--worker', expose_value=False)
@click.option('--type', expose_value=False)
@click.option('--realm', expose_value=False)
@click.option('--loglevel', expose_value=False)
@click.option('--title', expose_value=False)
def start(gui, payments, datadir, node_address, rpc_address, peer, task, qt, version, m):
    try:
        freeze_support()
        delete_reactor()

        if version:
            from golem.core.variables import APP_VERSION
            print ("GOLEM version: {}".format(APP_VERSION))
            return 0

        # Workarounds for pyinstaller executable
        sys.modules['win32com.gen_py.os'] = None
        sys.modules['win32com.gen_py.pywintypes'] = None
        sys.modules['win32com.gen_py.pythoncom'] = None

<<<<<<< HEAD
        config = dict(datadir=datadir, transaction_system=payments)
        if rpc_address:
            config['rpc_address'] = rpc_address.address
            config['rpc_port'] = rpc_address.port
=======
    # Crossbar
    if m == 'crossbar.worker.process':
        start_crossbar_worker(m)
    # Qt GUI
    elif qt:
        delete_reactor()
        from gui.startgui import start_gui, check_rpc_address
        address = '{}:{}'.format(rpc_address.address, rpc_address.port)
        start_gui(check_rpc_address(ctx=None, param=None,
                                    address=address))
    # Golem
    elif gui:
        delete_reactor()
        from gui.startapp import start_app
        start_app(rendering=True, **config)
    # Golem headless
    else:
        from golem.core.common import config_logging
        config_logging(datadir=datadir)
        node = OptNode(node_address=node_address, **config)
        delete_reactor()
        node.initialize()
>>>>>>> 7645b452

        # Crossbar
        if m == 'crossbar.worker.process':
            start_crossbar_worker(m)
        # Qt GUI
        elif qt:
            from gui.startgui import start_gui, check_rpc_address
            address = '{}:{}'.format(rpc_address.address, rpc_address.port)
            start_gui(check_rpc_address(ctx=None, param=None,
                                        address=address))
        # Golem
        elif gui:
            from gui.startapp import start_app
            start_app(rendering=True, **config)
        # Golem headless
        else:
            from golem.core.common import config_logging
            config_logging(datadir=datadir)
            node = OptNode(node_address=node_address, **config)
            node.initialize()

            node.connect_with_peers(peer)
            node.add_tasks(task)
            node.run(use_rpc=True)
    except Exception as e:
        import traceback
        print e
        print traceback.format_exc()
        raise e

def delete_reactor():
    if 'twisted.internet.reactor' in sys.modules:
        del sys.modules['twisted.internet.reactor']


def start_crossbar_worker(module):
    idx = sys.argv.index('-m')
    sys.argv.pop(idx)
    sys.argv.pop(idx)

    if '-u' in sys.argv:
        # ignore; unbuffered mode causes issues on Windows
        sys.argv.remove('-u')

    import importlib
    module = importlib.import_module(module)
    module.run()


if __name__ == '__main__':
    start()<|MERGE_RESOLUTION|>--- conflicted
+++ resolved
@@ -36,39 +36,35 @@
 @click.option('--loglevel', expose_value=False)
 @click.option('--title', expose_value=False)
 def start(gui, payments, datadir, node_address, rpc_address, peer, task, qt, version, m):
-    try:
-        freeze_support()
-        delete_reactor()
+    freeze_support()
+    delete_reactor()
 
-        if version:
-            from golem.core.variables import APP_VERSION
-            print ("GOLEM version: {}".format(APP_VERSION))
-            return 0
+    if version:
+        from golem.core.variables import APP_VERSION
+        print ("GOLEM version: {}".format(APP_VERSION))
+        return 0
 
-        # Workarounds for pyinstaller executable
-        sys.modules['win32com.gen_py.os'] = None
-        sys.modules['win32com.gen_py.pywintypes'] = None
-        sys.modules['win32com.gen_py.pythoncom'] = None
+    # Workarounds for pyinstaller executable
+    sys.modules['win32com.gen_py.os'] = None
+    sys.modules['win32com.gen_py.pywintypes'] = None
+    sys.modules['win32com.gen_py.pythoncom'] = None
 
-<<<<<<< HEAD
-        config = dict(datadir=datadir, transaction_system=payments)
-        if rpc_address:
-            config['rpc_address'] = rpc_address.address
-            config['rpc_port'] = rpc_address.port
-=======
+    config = dict(datadir=datadir, transaction_system=payments)
+    if rpc_address:
+        config['rpc_address'] = rpc_address.address
+        config['rpc_port'] = rpc_address.port
+
     # Crossbar
     if m == 'crossbar.worker.process':
         start_crossbar_worker(m)
     # Qt GUI
     elif qt:
-        delete_reactor()
         from gui.startgui import start_gui, check_rpc_address
         address = '{}:{}'.format(rpc_address.address, rpc_address.port)
         start_gui(check_rpc_address(ctx=None, param=None,
                                     address=address))
     # Golem
     elif gui:
-        delete_reactor()
         from gui.startapp import start_app
         start_app(rendering=True, **config)
     # Golem headless
@@ -76,38 +72,12 @@
         from golem.core.common import config_logging
         config_logging(datadir=datadir)
         node = OptNode(node_address=node_address, **config)
-        delete_reactor()
         node.initialize()
->>>>>>> 7645b452
 
-        # Crossbar
-        if m == 'crossbar.worker.process':
-            start_crossbar_worker(m)
-        # Qt GUI
-        elif qt:
-            from gui.startgui import start_gui, check_rpc_address
-            address = '{}:{}'.format(rpc_address.address, rpc_address.port)
-            start_gui(check_rpc_address(ctx=None, param=None,
-                                        address=address))
-        # Golem
-        elif gui:
-            from gui.startapp import start_app
-            start_app(rendering=True, **config)
-        # Golem headless
-        else:
-            from golem.core.common import config_logging
-            config_logging(datadir=datadir)
-            node = OptNode(node_address=node_address, **config)
-            node.initialize()
+        node.connect_with_peers(peer)
+        node.add_tasks(task)
+        node.run(use_rpc=True)
 
-            node.connect_with_peers(peer)
-            node.add_tasks(task)
-            node.run(use_rpc=True)
-    except Exception as e:
-        import traceback
-        print e
-        print traceback.format_exc()
-        raise e
 
 def delete_reactor():
     if 'twisted.internet.reactor' in sys.modules:
